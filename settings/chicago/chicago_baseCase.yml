--- conflicted
+++ resolved
@@ -19,13 +19,11 @@
     calc_component_stats: true
   reports:
   - basicReport
-<<<<<<< HEAD
+
 exposures:
   hiv: true
   knowledge: true
-=======
-
->>>>>>> ad521c6d
+  
 features:
   agent_zero: false
   assort_mix: true

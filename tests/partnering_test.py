import pytest
import os

from titan.partnering import *
from titan.agent import Agent
from titan.population import Population
from titan.parse_params import create_params


@pytest.fixture
def params(tmpdir):
    param_file = os.path.join(
        os.path.dirname(os.path.abspath(__file__)), "params", "basic.yml"
    )
    return create_params(None, param_file, tmpdir)


@pytest.fixture
def make_agent():
    def _make_agent(SO="MSM", age=30, race="WHITE", DU="None"):
        return Agent(SO, age, race, DU)

    return _make_agent


@pytest.fixture
def make_population(params):
    def _make_population(n=0):
        params.model.num_pop = n
        return Population(params)

    return _make_population


# helper method to generate a fake number deterministically
class FakeRandom:
    def __init__(self, num: float, fake_choice: int = 0):
        self.num = num
        self.fake_choice = fake_choice

    def random(self):
        return self.num

    def randrange(self, start, stop, step=1):
        return start

    def randint(self, start, stop):
        return start

    def choice(self, seq):
        return seq[-1]

    def choices(self, seq, weights=None, k=1):
        to_list = list(seq)
        weight_list = list(weights)
        assert type(weight_list) is list
        if weights is None:
            return list(to_list[self.fake_choice])
        else:
            selection = weight_list.index(max(weight_list))
            return list(to_list[selection])


def test_get_random_pwid_partner_no_PWID(make_population, make_agent, params):
    empty_pop = make_population()
    idu_agent = make_agent(DU="Inj")
    assert idu_agent
    nidu_agent = make_agent()
    empty_pop.add_agent(idu_agent)
    empty_pop.add_agent(nidu_agent)
    eligible_agents = copy(empty_pop.all_agents.members) - {idu_agent}
    assert (
<<<<<<< HEAD
        get_random_pwid_partner(idu_agent, eligible_agents, empty_pop.pop_random)
=======
        select_partner(idu_agent, empty_pop.all_agents, params, FakeRandom(1.0))[0]
>>>>>>> 2069b2fa
        is None
    )


def test_get_random_pwid_partner_w_PWID(make_population, make_agent, params):
    empty_pop = make_population()
    idu_agent = make_agent(DU="Inj")
    idu_partner = make_agent(DU="Inj")
    empty_pop.add_agent(idu_agent)
    empty_pop.add_agent(idu_partner)
    eligible_agents = copy(empty_pop.all_agents.members) - {idu_agent}
    assert (
<<<<<<< HEAD
        get_random_pwid_partner(idu_agent, eligible_agents, empty_pop.pop_random)
        == idu_partner
=======
        select_partner(idu_agent, empty_pop.all_agents, params, FakeRandom(1.0))[0]
        is not None
>>>>>>> 2069b2fa
    )


def test_get_random_sex_partner_valid(make_population, make_agent, params):
    empty_pop = make_population()
    hm_agent = make_agent(SO="HM")
    hf_partner = make_agent(SO="HF")
    empty_pop.add_agent(hm_agent)
    empty_pop.add_agent(hf_partner)
    eligible_agents = copy(empty_pop.all_agents.members) - {hm_agent}
    assert (
<<<<<<< HEAD
        get_random_sex_partner(
            hm_agent, eligible_agents, params, empty_pop.pop_random
        )
=======
        select_partner(hm_agent, empty_pop.all_agents, params, empty_pop.pop_random)[0]
>>>>>>> 2069b2fa
        == hf_partner
    )


def test_get_random_sex_partner_bad(make_population, make_agent, params):
    empty_pop = make_population()
    hm_agent = make_agent(SO="HM")
    msm_partner = make_agent(SO="MSM")
    empty_pop.add_agent(hm_agent)
    empty_pop.add_agent(msm_partner)
    eligible_agents = {}
    assert (
<<<<<<< HEAD
        get_random_sex_partner(
            hm_agent, eligible_agents, params, empty_pop.pop_random
        )
=======
        select_partner(hm_agent, empty_pop.all_agents, params, empty_pop.pop_random)[0]
>>>>>>> 2069b2fa
        is None
    )


def test_sex_possible(params):
    sex_types = params.classes.sex_types
    # agent sex types are ["HM", "MSM", "WSW", "HF", "MTF"]
    assert sex_possible("HM", "HM", sex_types) == False
    assert sex_possible("HM", "MSM", sex_types) == False
    assert sex_possible("HM", "HF", sex_types) == True
    assert sex_possible("HM", "WSW", sex_types) == False
    assert sex_possible("HM", "MTF", sex_types) == True

    assert sex_possible("MSM", "HM", sex_types) == False
    assert sex_possible("MSM", "MSM", sex_types) == True
    assert sex_possible("MSM", "HF", sex_types) == False
    assert sex_possible("MSM", "WSW", sex_types) == False
    assert sex_possible("MSM", "MTF", sex_types) == True

    assert sex_possible("WSW", "HM", sex_types) == False
    assert sex_possible("WSW", "MSM", sex_types) == False
    assert sex_possible("WSW", "HF", sex_types) == False
    assert sex_possible("WSW", "WSW", sex_types) == True
    assert sex_possible("WSW", "MTF", sex_types) == True

    assert sex_possible("HF", "HM", sex_types) == True
    assert sex_possible("HF", "MSM", sex_types) == False
    assert sex_possible("HF", "HF", sex_types) == False
    assert sex_possible("HF", "WSW", sex_types) == False
    assert sex_possible("HF", "MTF", sex_types) == False

    assert sex_possible("MTF", "HM", sex_types) == True
    assert sex_possible("MTF", "MSM", sex_types) == True
    assert sex_possible("MTF", "HF", sex_types) == False
    assert sex_possible("MTF", "WSW", sex_types) == True
    assert sex_possible("MTF", "MTF", sex_types) == False

    with pytest.raises(ValueError, match=r"Invalid .*_sex_type.*"):
        sex_possible("HM", "XYZ", sex_types)
        sex_possible("XYZ", "HM", sex_types)<|MERGE_RESOLUTION|>--- conflicted
+++ resolved
@@ -70,11 +70,7 @@
     empty_pop.add_agent(nidu_agent)
     eligible_agents = copy(empty_pop.all_agents.members) - {idu_agent}
     assert (
-<<<<<<< HEAD
-        get_random_pwid_partner(idu_agent, eligible_agents, empty_pop.pop_random)
-=======
         select_partner(idu_agent, empty_pop.all_agents, params, FakeRandom(1.0))[0]
->>>>>>> 2069b2fa
         is None
     )
 
@@ -87,13 +83,8 @@
     empty_pop.add_agent(idu_partner)
     eligible_agents = copy(empty_pop.all_agents.members) - {idu_agent}
     assert (
-<<<<<<< HEAD
-        get_random_pwid_partner(idu_agent, eligible_agents, empty_pop.pop_random)
-        == idu_partner
-=======
         select_partner(idu_agent, empty_pop.all_agents, params, FakeRandom(1.0))[0]
         is not None
->>>>>>> 2069b2fa
     )
 
 
@@ -105,13 +96,7 @@
     empty_pop.add_agent(hf_partner)
     eligible_agents = copy(empty_pop.all_agents.members) - {hm_agent}
     assert (
-<<<<<<< HEAD
-        get_random_sex_partner(
-            hm_agent, eligible_agents, params, empty_pop.pop_random
-        )
-=======
         select_partner(hm_agent, empty_pop.all_agents, params, empty_pop.pop_random)[0]
->>>>>>> 2069b2fa
         == hf_partner
     )
 
@@ -124,13 +109,7 @@
     empty_pop.add_agent(msm_partner)
     eligible_agents = {}
     assert (
-<<<<<<< HEAD
-        get_random_sex_partner(
-            hm_agent, eligible_agents, params, empty_pop.pop_random
-        )
-=======
         select_partner(hm_agent, empty_pop.all_agents, params, empty_pop.pop_random)[0]
->>>>>>> 2069b2fa
         is None
     )
 

import pytest

from copy import copy, deepcopy
import os
import math

from titan.model import *
from titan.agent import Agent, Relationship
from titan.parse_params import create_params

from conftest import FakeRandom


# ================================ MODEL TESTS =================================


@pytest.mark.unit
def test_model_init_error(params):
    params.model.seed.run = 0.5
    with pytest.raises(ValueError):
        HIVModel(params)


@pytest.mark.unit
def test_model_init(params):
    model = HIVModel(params)

    assert model.run_seed > 0
    assert model.pop.pop_seed > 0

    assert model.new_infections.num_members() == 0
    assert model.new_dx.num_members() == 0
    assert model.new_incar_release.num_members() == 0
    assert model.new_high_risk.num_members() == 0

    params.model.network.enable = False
    model = HIVModel(params)
    assert model.network_utils is None


@pytest.mark.unit
def test_update_AllAgents(make_model, make_agent):
    # make agent 0
    model = make_model()
    assert model.params.agent_zero.interaction_type == "injection"
    a = make_agent(race="white", DU="Inj")
    p = make_agent(race="white", DU="Inj")
    # make sure at least 1 relationship is compatible with agent 0 type
    Relationship(a, p, 10, bond_type="Inj")
    model.time = 1
    # update all agents passes with agent 0
    model.update_all_agents()
    assert a.prep_awareness is False

    # remove all bonds compatible with agent 0. agent 0 fails
    for rel in copy(model.pop.relationships):
        if rel.bond_type in ["Inj", "SexInj"]:
            rel.unbond()
    with pytest.raises(ValueError) as excinfo:
        model.update_all_agents()
    assert "No agent zero!" in str(excinfo)


@pytest.mark.unit
def test_pca_msmw(make_model, make_agent, params):

    # test update all agents for pca and msmw TODO separate tests
    model = make_model()
    a = make_agent(race="white", DU="Inj")
    p = make_agent(race="white", DU="Inj")
    model.pop.add_agent(a)
    model.pop.add_agent(p)
    msmw_agent = make_agent()
    msmw_agent.msmw = True
    model.pop.add_agent(msmw_agent)
    params.features.pca = True
    params.prep.pca.awareness.prob = 1.0
    model.update_all_agents()
    assert a.prep_awareness
    assert p.prep_awareness
    assert msmw_agent.hiv


@pytest.mark.unit
def test_initialize_random_trial_prep(make_model, params):
    params.features.prep = False
    model = make_model()
    model.run_random = FakeRandom(-0.1)
    model.initialize_random_trial()
    for agent in model.pop.all_agents:
        if not agent.hiv:
            assert agent.random_trial_enrolled
            assert agent.intervention_ever
            assert agent.prep


@pytest.mark.unit
def test_initialize_random_trial_pca_bridge(make_model, params):
    # pca trial
    model = make_model()
    params.features.pca = True
    model.initialize_random_trial()
    bridge_num = 0
    for comp in model.pop.connected_components():
        bridges = list(nx.bridges(comp))
        if bridges:
            bridge_num += 1
            for agent in comp.nodes():
                if agent.pca:
                    assert agent in [ag for ags in bridges for ag in ags]

    params.model.network.enable = False
    with pytest.raises(AssertionError) as excinfo:
        model.initialize_random_trial()
    assert "Network must be enabled for random trial" in str(excinfo)


@pytest.mark.unit
def test_agents_interact(make_model, make_agent):
    model = make_model()
    a = make_agent(race="white", SO="HM")
    p = make_agent(race="white", SO="HF")
    a.partners["Sex"] = set()
    p.partners["Sex"] = set()
    rel = Relationship(a, p, 10, bond_type="Sex")

    model.run_random = FakeRandom(0.6)

    a.incar = True
    assert model.agents_interact(rel) is False

    a.incar = False
    assert model.agents_interact(rel) is False  # neither HIV

    a.hiv = True
    p.hiv = True
    assert model.agents_interact(rel) is False  # both HIV

    p.hiv = False

    assert model.agents_interact(rel)  # sex transmssion
    assert p.hiv is False  # but nothing happened (see skipped test)

    a.drug_type = "Inj"
    p.drug_type = "Inj"
    rel.bond_type = "Inj"

    model.run_random = FakeRandom(-0.1)

    assert model.agents_interact(rel)  # needle transmission
    assert p.hiv

    p.hiv = False
    model.run_random = FakeRandom(1.1)

    assert model.agents_interact(rel)  # needle and sex
    assert p.hiv is False  # but nothing happened


@pytest.mark.unit
def test_get_transmission_probability(make_model, make_agent):
    model = make_model()
    a = make_agent(race="white", SO="MSM")
    a.haart_adherence = 1
    a.sex_role = "versatile"

    p = make_agent(race="white", SO="MSM")
    p.sex_role = "versatile"
    p.haart_adherence = 1

    # test versatile-versatile relationship
    p_needle = (
        model.params.partnership.injection.transmission.haart_scaling[1].scale
        * model.params.partnership.injection.transmission.base
    )
    p_sex = (
        model.params.partnership.sex.haart_scaling["MSM"][1].prob
        * model.params.partnership.sex.acquisition.MSM.versatile
    )
    scale = model.params.calibration.acquisition

    assert model.get_transmission_probability("injection", a, p) == p_needle * scale
    assert model.get_transmission_probability("sex", a, p) == p_sex * scale

    # test one vers agent, one receptive agent
    a.sex_role = "receptive"
    p_sex_ins = (
        model.params.partnership.sex.haart_scaling.MSM[1].prob
        * model.params.partnership.sex.acquisition.MSM.insertive
    )
    p_sex_rec = (
        model.params.partnership.sex.haart_scaling.MSM[1].prob
        * model.params.partnership.sex.acquisition.MSM.receptive
    )

    assert model.get_transmission_probability("sex", a, p) == p_sex_ins * scale
    assert model.get_transmission_probability("sex", p, a) == p_sex_rec * scale


@pytest.mark.unit
def test_needle_transmission(make_model, make_agent):
    model = make_model()
    a = make_agent(race="white", DU="Inj", SO="HM")
    p = make_agent(race="white", DU="Inj", SO="HF")

    with pytest.raises(AssertionError):
        model.injection_transmission(a, p)

    a.hiv = True
    a.hiv_time = 1  # acute

    model.run_random = FakeRandom(-0.1)

    model.injection_transmission(a, p)

    assert p.hiv


@pytest.mark.unit
def test_sex_transmission(make_model, make_agent):
    model = make_model()
    a = make_agent()
    a.sex_role = "insertive"
    p = make_agent()
    p.sex_role = "receptive"
    a.partners["Sex"] = set()
    p.partners["Sex"] = set()
    rel = Relationship(a, p, 10, bond_type="Sex")

    a.hiv = True
    a.hiv_time = 1  # acute

    rel.total_sex_acts = 0
    model.params.calibration.acquisition = 10

    model.params.calibration.acquisition = 5
    model.params.calibration.sex.act = 10
    model.run_random = FakeRandom(0.6)

    # test partner becomes
    model.sex_transmission(rel)
    assert p.hiv


@pytest.mark.unit
def test_sex_transmission_do_nothing(make_model, make_agent):
    model = make_model()
    a = make_agent()
    p = make_agent()
    a.partners["Sex"] = set()
    p.partners["Sex"] = set()
    rel = Relationship(a, p, 10, bond_type="Sex")

    with pytest.raises(ValueError):
        model.sex_transmission(rel)

    a.hiv = True
    p.hiv = True

    # test nothing happens
    model.sex_transmission(rel)


@pytest.mark.unit
def test_pca_interaction(make_model, make_agent):
    model = make_model()
    a = make_agent()
    p = make_agent()
    a.prep_opinion = 4
    p.prep_opinion = 2
    a.prep_awareness = True
    a.partners["SexInj"] = set()
    p.partners["SexInj"] = set()

    model.run_random = FakeRandom(1.0)

    model.pop.graph.add_edge(a, p)
    model.pop.graph.add_edge(a, "edge")

    model.time = 5

    rel = Relationship(a, p, 10, bond_type="SexInj")
    model.pca_interaction(rel, force=True)

    assert p.prep_awareness

    model.time += 1
    model.pca_interaction(rel, force=True)

    assert p.prep_opinion == 3


@pytest.mark.unit
def test_hiv_convert(make_model, make_agent):
    model = make_model()
    a = make_agent()
    a.prep = True

    model.run_random = FakeRandom(-0.1)

    model.hiv_convert(a)

    assert a.hiv
    assert a.hiv_time == 1
    assert a in model.new_infections.members
    assert a in model.pop.hiv_agents.members
    assert a.prep is False


@pytest.mark.unit
def test_update_syringe_services(make_model):
    model = make_model()
    # make at least one agent PWID
    agent = next(iter(model.pop.all_agents))
    agent.drug_type = "Inj"
    if agent not in model.pop.pwid_agents.members:
        model.pop.pwid_agents.add_agent(agent)

    model.time = 3
    model.update_syringe_services()
    assert model.pop.pwid_agents

    for a in model.pop.all_agents:
        if a.drug_type == "Inj":
            assert a in model.pop.pwid_agents.members
            assert a.ssp


@pytest.mark.unit
def test_become_high_risk(make_model, make_agent):
    model = make_model()
    a = make_agent()

    model.become_high_risk(a, 10)

    assert a in model.pop.high_risk_agents.members
    assert a in model.new_high_risk.members
    assert a.high_risk
    assert a.high_risk_ever
    assert a.high_risk_time == 10

    model.params.features.high_risk = False
    assert not model.become_high_risk(a, 10)


@pytest.mark.unit
def test_update_high_risk(make_model, make_agent):
    model = make_model()
    a = make_agent()

    # try to update when not high risk
    assert model.update_high_risk(a) is None

    a.high_risk = True
    a.high_risk_ever = True
    a.high_risk_time = 1
    model.pop.high_risk_agents.add_agent(a)

    model.update_high_risk(a)

    assert a.high_risk
    assert a.high_risk_time == 0
    assert a in model.pop.high_risk_agents

    model.update_high_risk(a)

    assert a.high_risk is False
    assert a.high_risk_ever is True
    assert a not in model.pop.high_risk_agents


@pytest.mark.unit
def test_incarcerate_not_hiv(make_model, make_agent):
    model = make_model()
    a = make_agent(SO="HM", race="white")
    p = make_agent(SO="HF", race="white")
    rel = Relationship(a, p, 10, "Sex")
<<<<<<< HEAD
    model.prep.target = 1.0
    model.prep.target_model = {"Incar"}
    model.params.demographics.white.HM.incar.prob = 1.0
=======
    a.location.params.prep.target = 1.0
    a.location.params.prep.target_model = "Incar"
    a.location.params.demographics.white.HM.incar.prob = 1.0
>>>>>>> 338fd115

    model.incarcerate(a)
    assert p.prep


@pytest.mark.unit
def test_incarcerate_diagnosed(make_model, make_agent):
    model = make_model()
    model.time = 10
    a = make_agent(SO="HM", race="white")  # incarceration only for HM and HF?
    a.hiv = True
    a.hiv_dx = True
    a.partners["Sex"] = set()

    model.run_random = FakeRandom(-0.1)  # always less than params

    model.incarcerate(a)

    assert a.incar
    assert a.incar_time == 1
    assert a.haart
    assert a.haart_adherence == 5
    assert a.haart_time == 10


@pytest.mark.unit
def test_incarcerate_not_diagnosed(make_model, make_agent):
    model = make_model()
    a = make_agent(SO="HM", race="white")  # incarceration only for HM and HF?
    a.hiv = True
    a.partners["Sex"] = set()

    p = make_agent(SO="HF")
    p.partners["Sex"] = set()
    rel = Relationship(a, p, 10, bond_type="Sex")

    model.run_random = FakeRandom(-0.1)  # always less than params

    model.incarcerate(a)

    assert a.incar
    assert a.incar_time == 1
    assert a.hiv_dx

    assert p in model.pop.high_risk_agents.members
    assert p in model.new_high_risk.members
    assert p.high_risk
    assert p.high_risk_ever
    assert p.high_risk_time > 0


@pytest.mark.unit
def test_incarcerate_unincarcerate(make_model, make_agent):
    model = make_model()
    a = make_agent()
    a.target_partners = {bond: 0 for bond in model.params.classes.bond_types.keys()}
    a.mean_num_partners = copy(a.target_partners)

    a.incar = True
    a.incar_time = 2

    model.incarcerate(a)

    assert a.incar
    assert a.incar_time == 1

    model.incarcerate(a)

    assert a.incar is False
    assert a.incar_time == 0
    assert a in model.new_incar_release.members


@pytest.mark.unit
def test_diagnose_hiv(make_model, make_agent):
    model = make_model()
    model.params.partner_tracing.prob = 1.0
    model.time = 1
    a = make_agent()
    p = make_agent()
    p.hiv = True
    a.partners["Sex"].add(p)

    model.run_random = FakeRandom(1.1)  # always greater than param
    model.diagnose_hiv(a)

    assert a.hiv_dx is False
    assert a not in model.new_dx.members
    assert p.hiv_dx is False
    assert p not in model.new_dx.members
    assert not p.partner_traced

    model.run_random = FakeRandom(-0.1)  # always less than param
    model.diagnose_hiv(a)

    assert a.hiv_dx
    assert a in model.new_dx.members
    assert p in a.get_partners()
    assert p.partner_traced
    assert p.trace_time == model.time

    assert p.hiv_dx is False
    assert p not in model.new_dx.members
    model.params.demographics[p.race][p.sex_type].hiv.dx.prob = 0

    model.time = p.partner_traced + 1
    model.diagnose_hiv(p)
    assert p.hiv_dx
    assert p.partner_traced is False


@pytest.mark.unit
def test_diagnose_hiv_already_tested(make_model, make_agent):
    model = make_model()
    a = make_agent()

    a.hiv_dx = True

    model.run_random = FakeRandom(-0.1)  # always less than param
    model.diagnose_hiv(a)

    assert a.hiv_dx
    assert a not in model.new_dx.members


@pytest.mark.unit
def test_update_haart_t1(make_model, make_agent):
    model = make_model()
    model.time = 1
    a = make_agent(race="white")

    a.hiv = True

    # nothing happens, not tested
    model.update_haart(a)
    assert a.haart_adherence == 0
    assert a.haart is False

    # t0 agent initialized HAART
    a.hiv_dx = True

    # go on haart
    model.run_random = FakeRandom(
        -0.1
    )  # means this will always be less than params even though not physically possible in reality
    model.update_haart(a)

    assert a.haart_adherence == 5
    assert a.haart_time == 1
    assert a.haart

    # go off haart
    model.update_haart(a)

    assert a.haart_adherence == 0
    assert a.haart_time == 0
    assert a.haart is False


@pytest.mark.unit
def test_discontinue_prep_force(make_model, make_agent):
    model = make_model()
    a = make_agent()

    # set up so the agent appears to be on PrEP
    a.prep = True
    a.prep_reason = ["blah"]
    num_prep = model.pop.prep_counts[a.race]
    model.pop.prep_counts[a.race] += 1

    model.discontinue_prep(a, True)

    assert a.prep is False
    assert a.prep_reason == []
    assert num_prep == model.pop.prep_counts[a.race]


@pytest.mark.unit
def test_discontinue_prep_decrement_time(make_model, make_agent):
    model = make_model()
    a = make_agent()

    model.run_random = FakeRandom(1.1)

    # set up so the agent appears to be on PrEP
    a.prep = True
    a.prep_reason = ["blah"]
    num_prep = model.pop.prep_counts[a.race]
    model.pop.prep_counts[a.race] += 1

    model.discontinue_prep(a)

    assert a.prep
    assert a.prep_reason == ["blah"]
    assert num_prep + 1 == model.pop.prep_counts[a.race]


@pytest.mark.unit
def test_discontinue_prep_decrement_end(make_model, make_agent):
    model = make_model()
    a = make_agent(race="white")

    model.run_random = FakeRandom(-0.1)

    # set up so the agent appears to be on PrEP
    a.prep = True
    a.prep_reason = ["blah"]
    a.prep_type = "Oral"
    num_prep = model.pop.prep_counts[a.race]
    model.pop.prep_counts[a.race] += 1

    model.discontinue_prep(a)

    assert a.prep is False
    assert a.prep_reason == []
    assert a.prep_type == ""
    assert num_prep == model.pop.prep_counts[a.race]


@pytest.mark.unit
def test_discontinue_prep_decrement_not_end(make_model, make_agent):
    model = make_model()
    a = make_agent()

    model.run_random = FakeRandom(1.1)

    # set up so the agent appears to be on PrEP
    a.prep = True
    a.prep_reason = ["blah"]
    a.prep_last_dose = 3
    a.prep_type = "Inj"
    num_prep = model.pop.prep_counts[a.race]
    model.pop.prep_counts[a.race] += 1

    model.discontinue_prep(a)

    assert a.prep
    assert a.prep_reason == ["blah"]
    assert a.prep_last_dose == 4  # 3 -> -1 -> +1 == 0 # Inj no longer in PrEP types
    assert num_prep + 1 == model.pop.prep_counts[a.race]
    assert a.prep_load > 0  # Inj no longer in PrEP types


@pytest.mark.unit
def test_discontinue_prep_decrement_inj_end(make_model, make_agent):
    model = make_model()
    a = make_agent()

    model.run_random = FakeRandom(1.1)

    # set up so the agent appears to be on PrEP
    a.prep = True
    a.prep_reason = ["blah"]
    a.prep_load = 0.4
    a.prep_last_dose = 12  # last step before hitting year mark and discontinuing
    a.prep_type = "Inj"
    num_prep = model.pop.prep_counts[a.race]
    model.pop.prep_counts[a.race] += 1

    model.discontinue_prep(a)

    assert a.prep is False
    assert a.prep_reason == []
    assert a.prep_last_dose == 0  # 3 -> -1 -> +1 == 0 # Inj no longer in PrEP types
    assert num_prep == model.pop.prep_counts[a.race]
    assert a.prep_load == 0.0  # Inj no longer in PrEP types


@pytest.mark.unit
def test_initiate_prep_assertions(make_model, make_agent):
    model = make_model()
    a = make_agent()

    # no PreP if already PreP
    a.prep = True
    assert model.initiate_prep(a) is None

    # no PrEP if already HIV
    a.prep = False
    a.hiv = True
    assert model.initiate_prep(a) is None


@pytest.mark.unit
def test_initiate_prep_force_adh(make_model, make_agent):
    model = make_model()
    a = make_agent()

    # forcing, adherant, inj
    model.run_random = FakeRandom(-0.1)
    model.initiate_prep(a, True)
    assert a.prep
    assert a in model.new_prep.members
    assert a.prep_adherence == 1
    # assert a.prep_load > 0.0 # Inj no longer in PrEP types
    assert a.prep_last_dose == 0


@pytest.mark.unit
def test_initiate_prep_force_non_adh(make_model, make_agent):
    model = make_model()
    a = make_agent()
    # forcing, non-adherant, inj
    model.run_random = FakeRandom(1.0)
    model.initiate_prep(a, True)
    assert a.prep
    assert a in model.new_prep.members
    assert a.prep_adherence == 0
    # assert a.prep_load > 0.0 # Inj no longer in PrEP types
    assert a.prep_last_dose == 0


@pytest.mark.unit
def test_initiate_prep_eligible(make_model, make_agent):
    model = make_model()

    # make sure there's room to add more prep agents
    a = make_agent(SO="HF")  # model is "CDCwomen"
    p = make_agent(DU="Inj")
    a.partners["Sex"] = set()
    p.partners["Sex"] = set()
    p.hiv_dx = True
    p.msmw = True
    model.time = 10
<<<<<<< HEAD
    model.params.prep.target = 1.0
    model.params.prep.target_model = {"cdc_women"}
=======
    a.location.params.prep.target = 1.0
    a.location.params.prep.target_model = "CDCwomen"
>>>>>>> 338fd115
    rel = Relationship(a, p, 10, bond_type="Sex")
    # non-forcing, adherant, inj
    model.run_random = FakeRandom(-0.1)
    model.initiate_prep(a)
    assert a.prep
    assert a in model.new_prep.members
    assert a.prep_adherence == 1
    # assert a.prep_load > 0.0 # Inj not in params prep_type anymore
    assert a.prep_last_dose == 0
    assert "PWID" in a.prep_reason
    assert "HIV test" in a.prep_reason
    assert "MSMW" in a.prep_reason


@pytest.mark.unit
def test_progress_to_aids_error(make_agent, make_model):
    a = make_agent()
    a.hiv = False
    model = make_model()
    a.target_partners = {bond: 0 for bond in model.params.classes.bond_types.keys()}
    model.pop.add_agent(a)
    num_aids = sum([1 for agent in model.pop.hiv_agents if agent.aids])  # get baseline

    # test error case, agent must be HIV+
    with pytest.raises(AssertionError):
        model.progress_to_aids(a)

    assert sum([1 for agent in model.pop.hiv_agents if agent.aids]) == num_aids


@pytest.mark.unit
def test_progress_to_aids_nothing(make_agent, make_model):
    a = make_agent()
    a.hiv = True
    model = make_model()
    a.target_partners = {bond: 0 for bond in model.params.classes.bond_types.keys()}
    model.pop.add_agent(a)
    num_aids = sum([1 for agent in model.pop.hiv_agents if agent.aids])  # get baseline

    # test nothing case
    a.hiv = True
    a.haart_adherence = 1  # .0051 prob

    model.run_random = FakeRandom(0.9)  # no AIDS

    assert model.progress_to_aids(a) is None
    assert sum([1 for agent in model.pop.hiv_agents if agent.aids]) == num_aids
    assert a.aids is False


@pytest.mark.unit
def test_progress_to_aids_progress(make_agent, make_model):
    a = make_agent()
    a.hiv = True
    model = make_model()
    a.target_partners = {bond: 0 for bond in model.params.classes.bond_types.keys()}
    model.pop.add_agent(a)
    num_aids = sum([1 for agent in model.pop.hiv_agents if agent.aids])  # get baseline
    a.location.params.hiv.aids.prob = 1.0

    a.hiv = True
    a.haart_adherence = 1  # .0051 prob

    # test progress case
    model.run_random = FakeRandom(0.001)  # AIDS

    assert model.progress_to_aids(a) is None
    assert sum([1 for agent in model.pop.hiv_agents if agent.aids]) == num_aids + 1
    assert a.aids is True


@pytest.mark.unit
def test_die_and_replace_none(make_model):
    model = make_model()
    model.run_random = FakeRandom(0.999)  # always greater than death rate
    baseline_pop = copy(model.pop.all_agents.members)

    model.die_and_replace()

    ids = [a.id for a in baseline_pop]
    for agent in model.pop.all_agents.members:
        assert agent.id in ids


@pytest.mark.unit
def test_die_and_replace_all(make_model):
    model = make_model()
    model.run_random = FakeRandom(0.0000001)  # always lower than death rate

    # un-incarcerate everyone
    for agent in model.pop.all_agents.members:
        agent.incar = False

    baseline_pop = copy(model.pop.all_agents.members)
    old_ids = [a.id for a in baseline_pop]

    num_hm = len([x for x in baseline_pop if x.sex_type == "HM"])
    num_white = len([x for x in baseline_pop if x.race == "white"])

    model.die_and_replace()

    assert num_hm == len(
        [x for x in model.pop.all_agents.members if x.sex_type == "HM"]
    )
    assert num_white == len(
        [x for x in model.pop.all_agents.members if x.race == "white"]
    )

    new_ids = [a.id for a in model.pop.all_agents.members]
    death_ids = [a.id for a in model.deaths]

    for agent in model.pop.all_agents.members:
        assert agent.id not in old_ids
        assert agent in model.pop.graph.nodes()

    for agent in baseline_pop:
        assert agent.id not in new_ids
        assert agent not in model.pop.graph.nodes()
        assert agent.id in death_ids


@pytest.mark.unit
def test_die_and_replace_incar(make_model):
    model = make_model()
    model.run_random = FakeRandom(0.0000001)  # always lower than death rate
    baseline_pop = copy(model.pop.all_agents.members)
    old_ids = [a.id for a in baseline_pop]

    agent = next(iter(model.pop.all_agents))
    agent.incar = True
    agent_id = agent.id

    model.die_and_replace()

    new_ids = [a.id for a in model.pop.all_agents.members]
    death_ids = [a.id for a in model.deaths]

    assert agent_id in old_ids
    assert agent_id not in death_ids
    assert agent_id in new_ids


@pytest.mark.unit
def test_timeline_scaling_default_def(make_model):
    model = make_model()
    original_params = deepcopy(model.params.__getstate__())
    model.time = 1
    model.timeline_scaling()

    assert original_params == model.params.__getstate__()


@pytest.mark.unit
def test_timeline_scaling_prep_def(make_model):
    model = make_model()
    scalar = 0.5
    model.params.timeline_scaling.timeline = ObjMap(
        {
            "scale": {
                "parameter": "prep|target",
                "time_start": 1,
                "time_stop": 3,
                "scalar": scalar,
            }
        }
    )
    original_prep_target = model.params.prep.target

    # scale the param
    model.time = 1
    model.timeline_scaling()

    assert math.isclose(
        original_prep_target * scalar, model.params.prep.target, abs_tol=0.001
    )

    # param still scaled
    model.time = 2
    model.timeline_scaling()

    assert math.isclose(
        original_prep_target * scalar, model.params.prep.target, abs_tol=0.001
    )

    # revert to original
    model.time = 3
    model.timeline_scaling()

    assert math.isclose(original_prep_target, model.params.prep.target, abs_tol=0.001)

    # still original
    model.time = 4
    model.timeline_scaling()

    assert math.isclose(original_prep_target, model.params.prep.target, abs_tol=0.001)<|MERGE_RESOLUTION|>--- conflicted
+++ resolved
@@ -375,18 +375,10 @@
     a = make_agent(SO="HM", race="white")
     p = make_agent(SO="HF", race="white")
     rel = Relationship(a, p, 10, "Sex")
-<<<<<<< HEAD
-    model.prep.target = 1.0
-    model.prep.target_model = {"Incar"}
-    model.params.demographics.white.HM.incar.prob = 1.0
-=======
-    a.location.params.prep.target = 1.0
-    a.location.params.prep.target_model = "Incar"
     a.location.params.demographics.white.HM.incar.prob = 1.0
->>>>>>> 338fd115
 
     model.incarcerate(a)
-    assert p.prep
+    assert a.incar
 
 
 @pytest.mark.unit
@@ -708,13 +700,8 @@
     p.hiv_dx = True
     p.msmw = True
     model.time = 10
-<<<<<<< HEAD
-    model.params.prep.target = 1.0
-    model.params.prep.target_model = {"cdc_women"}
-=======
     a.location.params.prep.target = 1.0
-    a.location.params.prep.target_model = "CDCwomen"
->>>>>>> 338fd115
+    a.location.params.prep.target_model = {"cdc_women"}
     rel = Relationship(a, p, 10, bond_type="Sex")
     # non-forcing, adherant, inj
     model.run_random = FakeRandom(-0.1)

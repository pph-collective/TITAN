--- conflicted
+++ resolved
@@ -861,11 +861,6 @@
     model = make_model()
     scalar = 0.5
     model.params.timeline_scaling.timeline = ObjMap(
-<<<<<<< HEAD
-        {"prep|target": {"time_start": 1, "time_stop": 3, "scalar": scalar}}
-    )
-    original_prep_discontinue = model.params.prep.target
-=======
         {
             "scale": {
                 "parameter": "prep|target",
@@ -876,18 +871,13 @@
         }
     )
     original_prep_target = model.params.prep.target
->>>>>>> 5df7f3c6
 
     # scale the param
     model.time = 1
     model.timeline_scaling()
 
     assert math.isclose(
-<<<<<<< HEAD
-        original_prep_discontinue * scalar, model.params.prep.target, abs_tol=0.001
-=======
         original_prep_target * scalar, model.params.prep.target, abs_tol=0.001
->>>>>>> 5df7f3c6
     )
 
     # param still scaled
@@ -895,33 +885,17 @@
     model.timeline_scaling()
 
     assert math.isclose(
-<<<<<<< HEAD
-        original_prep_discontinue * scalar, model.params.prep.target, abs_tol=0.001
-=======
         original_prep_target * scalar, model.params.prep.target, abs_tol=0.001
->>>>>>> 5df7f3c6
     )
 
     # revert to original
     model.time = 3
     model.timeline_scaling()
 
-<<<<<<< HEAD
-    assert math.isclose(
-        original_prep_discontinue, model.params.prep.target, abs_tol=0.001
-    )
-=======
     assert math.isclose(original_prep_target, model.params.prep.target, abs_tol=0.001)
->>>>>>> 5df7f3c6
 
     # still original
     model.time = 4
     model.timeline_scaling()
 
-<<<<<<< HEAD
-    assert math.isclose(
-        original_prep_discontinue, model.params.prep.target, abs_tol=0.001
-    )
-=======
-    assert math.isclose(original_prep_target, model.params.prep.target, abs_tol=0.001)
->>>>>>> 5df7f3c6
+    assert math.isclose(original_prep_target, model.params.prep.target, abs_tol=0.001)
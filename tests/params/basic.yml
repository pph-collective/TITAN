demographics:
  black:
    ppl: 0.6
    MSM:
      ppl: 0.3
      drug_type:
        Inj:
          init: 0.2
        NonInj:
          init: 0.1
        None:
          init: 0.7
      num_partners:
        Sex:
          dist_type: poisson
          vars:
            1:
              value: 10
              value_type: float
        Social:
          dist_type: set_value
          vars:
            1:
              value: 0
              value_type: int
        SexInj:
          dist_type: set_value
          vars:
            1:
              value: 0
              value_type: int
        Inj:
          dist_type: set_value
          vars:
            1:
              value: 0
              value_type: int
      hiv:
        init: 0.1
        dx:
          init: 0.1
          prob: 0.1
      aids:
        init: 0.1
      haart:
        init: 0.1
        prob: 0.1
        adherence: 0.1
        discontinue: 0.1
      incar:
        init: 0.02
        prob: 0.02
      safe_sex: 0.1
      injection:
        unsafe_prob: 0.1
      prep:
        adherence: 0.1
        discontinue: 0.1
        coverage: 0.3
      high_risk:
        init: 0.1
      vaccine:
        init: 0.1
        prob: 0.1
        booster:
          interval: 12
          prob: 0.1
    HM:
      ppl: 0.3
      drug_type:
        Inj:
          init: 0.2
        NonInj:
          init: 0.1
        None:
          init: 0.7
      num_partners:
        Sex:
          dist_type: poisson
          vars:
            1:
              value: 10
              value_type: float
        Social:
          dist_type: set_value
          vars:
            1:
              value: 0
              value_type: int
        SexInj:
          dist_type: set_value
          vars:
            1:
              value: 0
              value_type: int
        Inj:
          dist_type: set_value
          vars:
            1:
              value: 0
              value_type: int
      hiv:
        init: 0.1
        dx:
          init: 0.1
          prob: 0.1
      aids:
        init: 0.1
      haart:
        init: 0.1
        prob: 0.1
        adherence: 0.1
        discontinue: 0.1
      incar:
        init: 0.02
        prob: 0.02
      safe_sex: 0.1
      injection:
        unsafe_prob: 0.1
      prep:
        adherence: 0.1
        discontinue: 0.1
        coverage: 0.3
      high_risk:
        init: 0.1
      vaccine:
        init: 0.1
        prob: 0.1
        booster:
          interval: 12
          prob: 0.1
    HF:
      ppl: 0.2
      drug_type:
        Inj:
          init: 0.2
        NonInj:
          init: 0.1
        None:
          init: 0.7
      num_partners:
        Sex:
          dist_type: poisson
          vars:
            1:
              value: 10
              value_type: float
        Social:
          dist_type: set_value
          vars:
            1:
              value: 0
              value_type: int
        SexInj:
          dist_type: set_value
          vars:
            1:
              value: 0
              value_type: int
        Inj:
          dist_type: set_value
          vars:
            1:
              value: 0
              value_type: int
      hiv:
        init: 0.1
        dx:
          init: 0.1
          prob: 0.1
      aids:
        init: 0.1
      haart:
        init: 0.1
        prob: 0.1
        adherence: 0.1
        discontinue: 0.1
      incar:
        init: 0.02
        prob: 0.02
      safe_sex: 0.1
      injection:
        unsafe_prob: 0.1
      prep:
        adherence: 0.1
        discontinue: 0.1
        coverage: 0.3
      high_risk:
        init: 0.1
      vaccine:
        init: 0.1
        prob: 0.1
        booster:
          interval: 12
          prob: 0.1
    WSW:
      ppl: 0.1
      drug_type:
        Inj:
          init: 0.2
        NonInj:
          init: 0.1
        None:
          init: 0.7
      num_partners:
        Sex:
          dist_type: poisson
          vars:
            1:
              value: 10
              value_type: float
        Social:
          dist_type: set_value
          vars:
            1:
              value: 0
              value_type: int
        SexInj:
          dist_type: set_value
          vars:
            1:
              value: 0
              value_type: int
        Inj:
          dist_type: set_value
          vars:
            1:
              value: 0
              value_type: int
      hiv:
        init: 0.1
        dx:
          init: 0.1
          prob: 0.1
      aids:
        init: 0.1
      haart:
        init: 0.1
        prob: 0.1
        adherence: 0.1
        discontinue: 0.1
      incar:
        init: 0.02
        prob: 0.02
      safe_sex: 0.1
      injection:
        unsafe_prob: 0.1
      prep:
        adherence: 0.1
        discontinue: 0.1
        coverage: 0.3
      high_risk:
        init: 0.1
      vaccine:
        init: 0.1
        prob: 0.1
        booster:
          interval: 12
          prob: 0.1
    MTF:
      ppl: 0.1
      drug_type:
        Inj:
          init: 0.2
        NonInj:
          init: 0.1
        None:
          init: 0.7
      num_partners:
        Sex:
          dist_type: poisson
          vars:
            1:
              value: 10
              value_type: float
        Social:
          dist_type: set_value
          vars:
            1:
              value: 0
              value_type: int
        SexInj:
          dist_type: set_value
          vars:
            1:
              value: 0
              value_type: int
        Inj:
          dist_type: set_value
          vars:
            1:
              value: 0
              value_type: int
      hiv:
        init: 0.1
        dx:
          init: 0.1
          prob: 0.1
      aids:
        init: 0.1
      haart:
        init: 0.1
        prob: 0.1
        adherence: 0.1
        discontinue: 0.1
      incar:
        init: 0.02
        prob: 0.02
      safe_sex: 0.1
      injection:
        unsafe_prob: 0.1
      prep:
        adherence: 0.1
        discontinue: 0.1
        coverage: 0.3
      high_risk:
        init: 0.1
      vaccine:
        init: 0.1
        prob: 0.1
        booster:
          interval: 12
          prob: 0.1
    PWID:
      ppl: 0.2
      num_partners:
        Sex:
          dist_type: poisson
          vars:
            1:
              value: 10
              value_type: float
        Social:
          dist_type: poisson
          vars:
            1:
              value: 0
              value_type: float
        SexInj:
          dist_type: poisson
          vars:
            1:
              value: 10
              value_type: float
        Inj:
          dist_type: poisson
          vars:
            1:
              value: 10
              value_type: float
      hiv:
        init: 0.1
        dx:
          init: 0.1
          prob: 0.1
      aids:
        init: 0.1
      haart:
        init: 0.1
        prob: 0.1
        adherence: 0.1
        discontinue: 0.1
      incar:
        init: 0.02
        prob: 0.02
      safe_sex: 0.1
      injection:
        unsafe_prob: 0.1
      prep:
        adherence: 0.1
        discontinue: 0.1
        coverage: 0.3
      high_risk:
        init: 0.1
      vaccine:
        init: 0.1
        prob: 0.1
        booster:
          interval: 12
          prob: 0.1
  white:
    ppl: 0.4
    drug_type:
      Inj:
        init: 0.3
      NonInj:
        init: 0.1
      None:
        init: 0.6
    MSM:
      ppl: 0.3
      drug_type:
        Inj:
          init: 0.3
        NonInj:
          init: 0.1
        None:
          init: 0.6
      num_partners:
        Sex:
          dist_type: poisson
          vars:
            1:
              value: 10
              value_type: float
        Social:
          dist_type: set_value
          vars:
            1:
              value: 0
              value_type: int
        SexInj:
          dist_type: set_value
          vars:
            1:
              value: 0
              value_type: int
        Inj:
          dist_type: set_value
          vars:
            1:
              value: 0
              value_type: int
      hiv:
        init: 0.1
        dx:
          init: 0.1
          prob: 0.1
      aids:
        init: 0.1
      haart:
        init: 0.1
        prob: 0.1
        adherence: 0.1
        discontinue: 0.1
      incar:
        init: 0.02
        prob: 0.02
      safe_sex: 0.1
      injection:
        unsafe_prob: 0.1
      prep:
        adherence: 0.1
        discontinue: 0.1
        coverage: 0.3
      high_risk:
        init: 0.1
      vaccine:
        init: 0.1
        prob: 0.1
        booster:
          interval: 12
          prob: 0.1
    HM:
      ppl: 0.3
      drug_type:
        Inj:
          init: 0.3
        NonInj:
          init: 0.1
        None:
          init: 0.6
      num_partners:
        Sex:
          dist_type: poisson
          vars:
            1:
              value: 10
              value_type: float
        Social:
          dist_type: set_value
          vars:
            1:
              value: 0
              value_type: int
        SexInj:
          dist_type: set_value
          vars:
            1:
              value: 0
              value_type: int
        Inj:
          dist_type: set_value
          vars:
            1:
              value: 0
              value_type: int
      hiv:
        init: 0.1
        dx:
          init: 0.1
          prob: 0.1
      aids:
        init: 0.1
      haart:
        init: 0.1
        prob: 0.1
        adherence: 0.1
        discontinue: 0.1
      incar:
        init: 0.02
        prob: 0.02
      safe_sex: 0.1
      injection:
        unsafe_prob: 0.1
      prep:
        adherence: 0.1
        discontinue: 0.1
        coverage: 0.3
      high_risk:
        init: 0.1
      vaccine:
        init: 0.1
        prob: 0.1
        booster:
          interval: 12
          prob: 0.1
    HF:
      ppl: 0.2
      drug_type:
        Inj:
          init: 0.3
        NonInj:
          init: 0.1
        None:
          init: 0.6
      num_partners:
        Sex:
          dist_type: poisson
          vars:
            1:
              value: 10
              value_type: float
        Social:
          dist_type: set_value
          vars:
            1:
              value: 0
              value_type: int
        SexInj:
          dist_type: set_value
          vars:
            1:
              value: 0
              value_type: int
        Inj:
          dist_type: set_value
          vars:
            1:
              value: 0
              value_type: int
      hiv:
        init: 0.1
        dx:
          init: 0.1
          prob: 0.1
      aids:
        init: 0.1
      haart:
        init: 0.1
        prob: 0.1
        adherence: 0.1
        discontinue: 0.1
      incar:
        init: 0.02
        prob: 0.02
      safe_sex: 0.1
      injection:
        unsafe_prob: 0.1
      prep:
        adherence: 0.1
        discontinue: 0.1
        coverage: 0.3
      high_risk:
        init: 0.1
      vaccine:
        init: 0.1
        prob: 0.1
        booster:
          interval: 12
          prob: 0.1
    WSW:
      ppl: 0.1
      drug_type:
        Inj:
          init: 0.3
        NonInj:
          init: 0.1
        None:
          init: 0.6
      num_partners:
        Sex:
          dist_type: poisson
          vars:
            1:
              value: 10
              value_type: float
        Social:
          dist_type: poisson
          vars:
            1:
              value: 0
              value_type: float
        SexInj:
          dist_type: set_value
          vars:
            1:
              value: 0
              value_type: int
        Inj:
          dist_type: set_value
          vars:
            1:
              value: 0
              value_type: int
      hiv:
        init: 0.1
        dx:
          init: 0.1
          prob: 0.1
      aids:
        init: 0.1
      haart:
        init: 0.1
        prob: 0.1
        adherence: 0.1
        discontinue: 0.1
      incar:
        init: 0.02
        prob: 0.02
      safe_sex: 0.1
      injection:
        unsafe_prob: 0.
      prep:
        adherence: 0.1
        discontinue: 0.1
        coverage: 0.3
      high_risk:
        init: 0.1
      vaccine:
        init: 0.1
        prob: 0.1
        booster:
          interval: 12
          prob: 0.1
    MTF:
      ppl: 0.1
      drug_type:
        Inj:
          init: 0.3
        NonInj:
          init: 0.1
        None:
          init: 0.6
      num_partners:
        Sex:
          dist_type: poisson
          vars:
            1:
              value: 10
              value_type: float
        Social:
          dist_type: poisson
          vars:
            1:
              value: 0
              value_type: float
        SexInj:
          dist_type: set_value
          vars:
            1:
              value: 0
              value_type: int
        Inj:
          dist_type: set_value
          vars:
            1:
              value: 0
              value_type: int
      hiv:
        init: 0.1
        dx:
          init: 0.1
          prob: 0.1
      aids:
        init: 0.1
      haart:
        init: 0.1
        prob: 0.1
        adherence: 0.1
        discontinue: 0.1
      incar:
        init: 0.02
        prob: 0.02
      safe_sex: 0.1
      injection:
        unsafe_prob: 0.
      prep:
        adherence: 0.1
        discontinue: 0.1
        coverage: 0.3
      high_risk:
        init: 0.1
      vaccine:
        init: 0.1
        prob: 0.1
        booster:
          interval: 12
          prob: 0.1
    PWID:
      ppl: 0.3
      num_partners:
        Sex:
          dist_type: poisson
          vars:
            1:
              value: 10
              value_type: float
        Social:
          dist_type: set_value
          vars:
            1:
              value: 0
              value_type: int
        SexInj:
          dist_type: poisson
          vars:
            1:
              value: 3.0
              value_type: float
        Inj:
          dist_type: poisson
          vars:
            1:
              value: 10
              value_type: float
      hiv:
        init: 0.1
        dx:
          init: 0.1
          prob: 0.1
      aids:
        init: 0.1
      haart:
        init: 0.1
        prob: 0.1
        adherence: 0.1
        discontinue: 0.1
      incar:
        init: 0.02
        prob: 0.02
      safe_sex: 0.1
      injection:
        unsafe_prob: 0.
      prep:
        adherence: 0.1
        discontinue: 0.1
        coverage: 0.3
      high_risk:
        init: 0.1
      vaccine:
        init: 0.1
        prob: 0.1
        booster:
          interval: 12
          prob: 0.1

partnership:
  pca:
    frequency:
      Sex:
        1:
          prob: 1.0
          min: 1.0
          max: 1.0
      SexInj:
        1:
          prob: 1.0
          min: 1.0
          max: 1.0
      Inj:
        1:
          prob: 1.0
          min: 1.0
          max: 1.0
  sex:
    acquisition:
      HM:
        versatile: 0.0004
      HF:
        versatile: 0.0008
      MSM:
        insertive: 0.0011
        receptive: 0.0138
        versatile: 0.00745
  duration:
    Sex:
      type: bins
      bins:
        1:
          prob: 1.0
          min: 1
          max: 2
    Inj:
      type: distribution
      distribution:
        dist_type: randint
        vars:
          1:
            value: 1
            value_type: int
          2:
            value: 3
            value_type: int
        mean: 1
    SexInj:
      type: distribution
      distribution:
        dist_type: poisson
        vars:
          1:
            value: 1
            value_type: float
        mean: 1
    Social:
      type: distribution
      distribution:
        dist_type: poisson
        vars:
          1:
            value: 1
            value_type: float
        mean: 1
  interaction:
    Sex:
      1:
        prob: 1.0
        min: 1
        max: 1
    SexInj:
      1:
        prob: 1.0
        min: 1
        max: 1
    Inj:
      1:
        prob: 1.0
        min: 1
        max: 1

prep:
  target: 0.1
  pca:
    awareness:
      prob: 1.0

syringe_services:
  timeline:
    ssp_open:
      time_start: 1
      time_stop: 12
      num_slots_start: 100
      num_slots_stop: 100
      risk: 0.02

agent_zero:
  bond_type: Inj
  num_partners: 1

outputs:
  network:
    calc_component_stats: true
  classes:
    - locations
    - races
    - sex_types
features:
  incar: true
  prep: true
  high_risk: true
  haart: true
  die_and_replace: true
  static_network: false
  agent_zero: true
  assort_mix: false
  vaccine: true
  partner_tracing: true
  msmw: true
  syringe_services: true
  timeline_scaling: true

model:
  num_pop: 100
  network:
    enable: true
  num_reps: 1

<<<<<<< HEAD
location:
  scaling:
    world:
      demographics|white|WSW|aids|init:
        field: override
        override: 1
=======
msmw:
  hiv:
    prob: 1.0
>>>>>>> 5df7f3c6
<|MERGE_RESOLUTION|>--- conflicted
+++ resolved
@@ -895,15 +895,13 @@
     enable: true
   num_reps: 1
 
-<<<<<<< HEAD
 location:
   scaling:
     world:
       demographics|white|WSW|aids|init:
         field: override
         override: 1
-=======
+
 msmw:
   hiv:
-    prob: 1.0
->>>>>>> 5df7f3c6
+    prob: 1.0
demographics:
  BLACK:
    ppl: 0.6
    MSM:
      ppl: 0.3
      num_partners: 10.0
    HM:
      ppl: 0.3
    HF:
      ppl: 0.2
    WSW:
      ppl: 0.1
    MTF:
      ppl: 0.1
    PWID:
      ppl: 0.2
  WHITE:
    ppl: 0.4
    MSM:
      ppl: 0.3
    HM:
      ppl: 0.3
    HF:
      ppl: 0.2
    WSW:
      ppl: 0.1
    MTF:
      ppl: 0.1
    PWID:
      ppl: 0.3

partnership:
  sex:
    durations:
      2:
        min: 9
    transmission:
      MSM:
        0:
          prob: 0.08
  bonds:
    PWID:
      SexInj:
        prob: 1.0
      Sex:
        prob: 0.0
    MSM:
      Sex:
        prob: 1.0
      SexInj:
        prob: 0.0
      Inj:
        prob: 0.0
    HF:
      Sex:
        prob: 1.0
    WSW:
      Sex:
        prob: 1.0
    MTF:
      Sex:
        prob: 1.0
  interaction:
    Sex:
      1:
        prob: 1.0
        min: 1
        max: 1
    SexInj:
      1:
        prob: 1.0
        min: 1
        max: 1
    Inj:
      1:
        prob: 1.0
        min: 1
        max: 1


features:
  incar: true
  prep: true
  high_risk: true
  haart: true
  die_and_replace: true
<<<<<<< HEAD
  static_network: false
=======
  static_n: true
>>>>>>> 0d84b762
  agent_zero: true
  assort_mix: false
  vaccine: true
  partner_tracing: true
  msmw: true
  bond_type: true

model:
  num_pop: 100
  network:
    enable: true<|MERGE_RESOLUTION|>--- conflicted
+++ resolved
@@ -84,11 +84,7 @@
   high_risk: true
   haart: true
   die_and_replace: true
-<<<<<<< HEAD
-  static_network: false
-=======
   static_n: true
->>>>>>> 0d84b762
   agent_zero: true
   assort_mix: false
   vaccine: true

import pytest
import os

from titan.population import *
from titan.agent import Agent
from titan.parse_params import create_params

from tests.conftest import FakeRandom


@pytest.mark.unit
def test_create_agent(make_population, params):
    pop = make_population(n=100)

<<<<<<< HEAD
    a1 = pop.create_agent(pop.geography.locations["world"], "white")
=======
    a1 = pop.create_agent("white", 0)
>>>>>>> 5df7f3c6
    assert a1.race == "white"
    assert a1.prep_opinion in range(
        5
    ), f"Agents opinion of injectible PrEP is out of bounds {a1.prep_opinion}"

<<<<<<< HEAD
    a2 = pop.create_agent(pop.geography.locations["world"], "black")
    assert a2.race == "black"

    a3 = pop.create_agent(pop.geography.locations["world"], "white", "HM")
=======
    a2 = pop.create_agent("black", 0)
    assert a2.race == "black"

    a3 = pop.create_agent("white", 0, "HM")
>>>>>>> 5df7f3c6
    assert a3.sex_type == "HM"
    assert a3.race == "white"

    # check PWID and HIV and high risk
    pop.pop_random = FakeRandom(-0.1)
<<<<<<< HEAD
    pop.geography.locations["world"].drug_weights["white"]["HM"] = ObjMap(
        {"values": ["Inj"], "weights": [1.0]}
    )
    a4 = pop.create_agent(pop.geography.locations["world"], "white", "HM")
=======
    pop.drug_weights["white"]["HM"] = ObjMap({"values": ["Inj"], "weights": [1.0]})
    a4 = pop.create_agent("white", 0, "HM")
>>>>>>> 5df7f3c6
    assert a4.drug_type == "Inj"
    assert a4.hiv
    assert a4.aids
    assert a4.hiv_dx
    assert a4.haart
    assert a4.haart_adherence == 5
    assert a4.haart_time == 0
    assert a4.high_risk
    assert a4.high_risk_ever

    # check not PWID and HIV
    pop.pop_random = FakeRandom(0.999)
<<<<<<< HEAD
    pop.geography.locations["world"].drug_weights["white"]["HM"] = ObjMap(
        {"values": ["None"], "weights": [1.0]}
    )
    a4 = pop.create_agent(pop.geography.locations["world"], "white", "HM")
=======
    pop.drug_weights["white"]["HM"] = ObjMap({"values": ["None"], "weights": [1.0]})
    a4 = pop.create_agent("white", 0, "HM")
>>>>>>> 5df7f3c6
    assert a4.drug_type == "None"
    assert a4.hiv is False
    assert a4.prep is False
    assert a4.intervention_ever is False


@pytest.mark.unit
def test_create_agent_proportions(make_population, params):
    pop = make_population(n=100)

    n = 1000
    race = "white"
    # check proportions
    pop.geography.locations["world"].pop_weights[race] = {
        "values": ["HM", "HF"],
        "weights": [0.1, 0.9],
    }
    prop_idu = round(params.demographics[race]["PWID"].ppl * n)
    num_HM = 0
    num_HF = 0
    num_PWID = 0
    for i in range(n):
<<<<<<< HEAD
        a = pop.create_agent(pop.geography.locations["world"], race)
=======
        a = pop.create_agent(race, 0)
>>>>>>> 5df7f3c6
        if a.drug_type == "Inj":
            num_PWID += 1

        if a.sex_type == "HF":
            num_HF += 1
        elif a.sex_type == "HM":
            num_HM += 1
        else:
            assert False

    assert num_HM > 70 and num_HM < 130
    assert num_HF > 830 and num_HF < 930
    assert num_PWID > prop_idu - 50 and num_PWID < prop_idu + 50


@pytest.mark.unit
def test_add_remove_agent_to_pop(make_population):
    pop = make_population(n=100)
<<<<<<< HEAD
    agent = pop.create_agent(pop.geography.locations["world"], "white", "HM")
=======
    agent = pop.create_agent("white", 0, "HM")
>>>>>>> 5df7f3c6
    agent.drug_type = "Inj"
    agent.hiv = True
    agent.aids = True
    agent.intervention_ever = True
    agent.haart = True
    agent.prep = True
    agent.hiv_dx = True
    agent.incar = True
    agent.high_risk = True

    num_prep = pop.prep_counts[agent.race]

    pop.add_agent(agent)

    assert agent in pop.all_agents.members
    assert agent in pop.hiv_agents.members
    assert agent in pop.high_risk_agents.members
    assert pop.prep_counts[agent.race] == num_prep + 1

    assert pop.graph.has_node(agent)

    pop.remove_agent(agent)

    assert agent not in pop.all_agents.members
    assert agent not in pop.hiv_agents.members
    assert agent not in pop.high_risk_agents.members
    assert pop.prep_counts[agent.race] == num_prep

    assert not pop.graph.has_node(agent)


@pytest.mark.unit
def test_get_age(make_population, params):
    pop = make_population(n=100)

    race = "white"

    expected_ages = [15, 25, 35, 45, 55]
    for i in range(1, 6):
        # make sure rand is less than the setting
        pop.pop_random = FakeRandom(params.demographics[race].age[i].prob - 0.001)
        age, ageBin = pop.get_age(pop.geography.locations["world"], race)
        assert age == expected_ages[i - 1]
        assert ageBin == i


@pytest.mark.unit
def test_update_agent_partners_one_agent(make_population, params):
    pop = make_population(n=1)
    params.model.num_pop = 0

    agent = next(iter(pop.all_agents))  # the only agent in the pop

    for bond in params.classes.bond_types:
        pop.update_agent_partners(agent, bond, [])  # noMatch == True
    assert agent in pop.graph.nodes()
    assert len(pop.graph.edges()) == 0


@pytest.mark.unit
def test_update_agent_partners_PWID_no_match(make_population, params):
    pop = make_population(n=0)
<<<<<<< HEAD

    pop.geography.locations["world"].drug_weights["white"]["MSM"]["values"] = ["Inj"]
    pop.geography.locations["world"].drug_weights["white"]["MSM"]["weights"] = [1.0]

    pop.geography.locations["world"].drug_weights["white"]["HF"]["values"] = ["None"]
    pop.geography.locations["world"].drug_weights["white"]["HF"]["weights"] = [1.0]

    a = pop.create_agent(pop.geography.locations["world"], "white", "MSM")
    p = pop.create_agent(pop.geography.locations["world"], "white", "HF")
=======
    a = pop.create_agent("white", 0, "MSM")
    p = pop.create_agent("white", 0, "HF")
>>>>>>> 5df7f3c6
    pop.pop_random = FakeRandom(1.1)
    pop.add_agent(a)
    pop.add_agent(p)
    assert a.drug_type == "Inj"
    assert p.drug_type == "None"

    for bond in params.classes.bond_types.keys():
        assert pop.update_agent_partners(a, bond, [])
        assert a in pop.graph.nodes()
        assert p in pop.graph.nodes()
        assert not a.partners[bond]
        assert len(pop.graph.edges()) == 0

    p.sex_type = "MSM"
    p.drug_type = "None"
    for bond in params.classes.bond_types.keys():
        assert pop.update_agent_partners(a, bond, [])
        assert a in pop.graph.nodes()
        assert p in pop.graph.nodes()
        assert not a.partners[bond]
        assert len(pop.graph.edges()) == 0


@pytest.mark.unit
def test_update_agent_partners_MSM_no_match(make_population, params):
    pop = make_population(n=0)
<<<<<<< HEAD
    a = pop.create_agent(pop.geography.locations["world"], "white", "MSM")
    p = pop.create_agent(pop.geography.locations["world"], "white", "HF")
=======
    a = pop.create_agent("white", 0, "MSM")
    p = pop.create_agent("white", 0, "HF")
>>>>>>> 5df7f3c6
    pop.pop_random = FakeRandom(1.1)
    a.drug_type = "None"
    p.drug_type = "None"
    pop.add_agent(a)
    pop.add_agent(p)

    assert pop.update_agent_partners(a, "Sex", [])
    assert a in pop.graph.nodes()
    assert p in pop.graph.nodes()
    assert not a.partners["Sex"]
    assert len(pop.graph.edges()) == 0


@pytest.mark.unit
def test_update_agent_partners_PWID_match(make_population, params):
    pop = make_population(n=0)
<<<<<<< HEAD

    pop.geography.locations["world"].drug_weights["white"]["MSM"]["values"] = ["Inj"]
    pop.geography.locations["world"].drug_weights["white"]["MSM"]["weights"] = [1.0]

    a = pop.create_agent(pop.geography.locations["world"], "white", "MSM")
    assert (
        pop.geography.locations["world"]
        .params.demographics.white.PWID.num_partners.Inj.vars[1]
        .value
    )
    p = pop.create_agent(pop.geography.locations["world"], "white", "MSM")
=======
    a = pop.create_agent("white", 0, "MSM")
    params.demographics.white.PWID.ppl = 1.0
    assert params.demographics.white.PWID.num_partners.Inj.vars[1].value
    p = pop.create_agent("white", 0, "MSM")
>>>>>>> 5df7f3c6
    assert p.drug_type == "Inj"
    assert p.mean_num_partners["Inj"]
    assert p.target_partners["Inj"]
    # ensure random sex partner no assorting
    pop.pop_random = FakeRandom(1.1)
    a.drug_type = "Inj"
    pop.add_agent(a)
    p.target_partners["Inj"] = 10
    pop.add_agent(p)
    assert pop.partnerable_agents["Inj"]

    no_match = pop.update_agent_partners(a, "Inj", [])
    assert no_match is False
    assert a in pop.graph.nodes()
    assert p in pop.graph.nodes()
    assert a.partners["Inj"]
    assert len(pop.graph.edges()) == 1


@pytest.mark.unit
def test_update_agent_partners_MSM_match(make_population, params):
    pop = make_population(n=0)
<<<<<<< HEAD
    a = pop.create_agent(pop.geography.locations["world"], "white", "MSM")
    p = pop.create_agent(pop.geography.locations["world"], "white", "MSM")
=======
    a = pop.create_agent("white", 0, "MSM")
    p = pop.create_agent("white", 0, "MSM")
>>>>>>> 5df7f3c6
    # ensure random sex partner no assorting
    pop.pop_random = FakeRandom(1.1)
    a.drug_type = "None"
    p.drug_type = "None"
    a.target_partners["Sex"] = 25
    p.target_partners["Sex"] = 25
    pop.add_agent(a)
    pop.add_agent(p)

    no_match = pop.update_agent_partners(a, "Sex", [])
    assert no_match is False
    assert a in pop.graph.nodes()
    assert p in pop.graph.nodes()
    assert a.partners
    assert len(pop.graph.edges()) == 1


@pytest.mark.unit
def test_update_agent_partners_NDU_PWID_match(make_population, params):
    pop = make_population(n=0)
<<<<<<< HEAD
    a = pop.create_agent(pop.geography.locations["world"], "white", "MSM")
    p = pop.create_agent(pop.geography.locations["world"], "white", "MSM")
=======
    a = pop.create_agent("white", 0, "MSM")
    p = pop.create_agent("white", 0, "MSM")
>>>>>>> 5df7f3c6
    # ensure random sex partner no assorting
    pop.pop_random = FakeRandom(1.1)
    a.drug_type = "None"
    p.drug_type = "Inj"

    a.target_partners["Sex"] = 100
    p.target_partners["Sex"] = 100
    pop.add_agent(a)
    pop.add_agent(p)

    no_match = pop.update_agent_partners(a, "Sex", [])
    assert no_match is False
    assert a in pop.graph.nodes()
    assert p in pop.graph.nodes()
    assert a.partners
    assert len(pop.graph.edges()) == 1


@pytest.mark.unit
def test_update_partner_assignments_MSM_match(make_population, params):
    pop = make_population(n=0)
<<<<<<< HEAD
    a = pop.create_agent(pop.geography.locations["world"], "white", "MSM")
    p = pop.create_agent(pop.geography.locations["world"], "white", "MSM")
=======
    a = pop.create_agent("white", 0, "MSM")
    p = pop.create_agent("white", 0, "MSM")
>>>>>>> 5df7f3c6
    # ensure random sex partner no assorting
    pop.pop_random = FakeRandom(1.1)
    a.drug_type = "None"
    p.drug_type = "None"

    pop.add_agent(a)
    pop.add_agent(p)
    a.target_partners["Sex"] = 100
    p.target_partners["Sex"] = 100
    assert params.model.network.enable is True
    assert pop.enable_graph

    pop.update_partner_assignments(1)
    assert a in pop.graph.nodes()
    assert p in pop.graph.nodes()
    assert a.partners
    assert len(pop.graph.edges()) == 1


@pytest.mark.unit
def test_update_partner_assignments_PWID_match(make_population, params):
    pop = make_population(n=0)
<<<<<<< HEAD
    a = pop.create_agent(pop.geography.locations["world"], "white", "MSM")
    p = pop.create_agent(pop.geography.locations["world"], "white", "MSM")
=======
    a = pop.create_agent("white", 0, "MSM")
    p = pop.create_agent("white", 0, "MSM")
>>>>>>> 5df7f3c6
    # ensure random sex partner no assorting
    pop.pop_random = FakeRandom(1.1)
    a.drug_type = "Inj"
    p.drug_type = "Inj"
    pop.add_agent(a)
    pop.add_agent(p)

    a.target_partners["Inj"] = 100
    p.target_partners["Inj"] = 100
    assert params.model.network.enable is True
    assert pop.enable_graph

    pop.update_partner_assignments(1)
    assert a in pop.graph.nodes()
    assert p in pop.graph.nodes()
    assert a.partners
    assert pop.relationships
    assert len(pop.graph.edges()) == 1


@pytest.mark.unit
def test_update_partner_assignments_NDU_PWID_match(make_population, params):
    pop = make_population(n=0)
<<<<<<< HEAD
    a = pop.create_agent(pop.geography.locations["world"], "white", "MSM")
    p = pop.create_agent(pop.geography.locations["world"], "white", "MSM")
=======
    a = pop.create_agent("white", 0, "MSM")
    p = pop.create_agent("white", 0, "MSM")
>>>>>>> 5df7f3c6
    # ensure random sex partner no assorting
    pop.pop_random = FakeRandom(1.1)
    a.drug_type = "None"
    p.drug_type = "Inj"
    a.target_partners["Sex"] = 100
    p.target_partners["Sex"] = 100
    pop.add_agent(a)
    pop.add_agent(p)
    a.mean_num_partners["Sex"] = 100
    p.mean_num_partners["Sex"] = 100
    assert params.model.network.enable == True
    assert pop.enable_graph

    pop.update_partner_assignments(1)
    assert a in pop.graph.nodes()
    assert p in pop.graph.nodes()
    assert a.partners
    assert pop.relationships
    assert len(pop.graph.edges()) == 1


@pytest.mark.unit
def test_update_partner_assignments_no_match(make_population, params):
    pop = make_population(n=0)
<<<<<<< HEAD
    a = pop.create_agent(pop.geography.locations["world"], "white", "MSM")
    a.id = 1
    p = pop.create_agent(pop.geography.locations["world"], "white", "HM")
=======
    a = pop.create_agent("white", 0, "MSM")
    a.id = 1
    p = pop.create_agent("white", 0, "HM")
>>>>>>> 5df7f3c6
    p.id = 2
    # ensure random sex partner no assorting
    pop.pop_random = FakeRandom(1.1)
    a.drug_type = "None"
    p.drug_type = "None"
    a.target_partners["Sex"] = 50
    p.target_partners["Sex"] = 50
    pop.add_agent(a)
    pop.add_agent(p)

    params.model.num_pop = 0
    assert p not in pop.sex_partners[a.sex_type]
    assert a not in pop.sex_partners[p.sex_type]

    pop.update_partner_assignments(1)
    assert not a.partners["Social"]
    assert not p.partners["Social"]
    assert not p.partners["Sex"]
    assert not a.partners["Sex"]
    assert a in pop.graph.nodes()
    assert p in pop.graph.nodes()
    assert pop.all_agents.num_members() == 2
    assert len(pop.graph.edges()) == 0


@pytest.mark.unit
def test_network_init_scale_free(params):
    """Test if all Inj,NonInj,None drug use agents are in the population"""
    net = Population(params)
    assert params.model.num_pop == net.all_agents.num_members()

    for agent in net.all_agents:
        assert agent in net.graph.nodes()

    for agent in net.all_agents:
        assert agent.drug_type in ["Inj", "NonInj", "None"]
        assert agent.sex_type in params.classes.sex_types


@pytest.mark.unit
def test_network_init_max_k(params):
    """Test if all Inj,NonInj,None drug use agents are in the population"""
    params.model.network.type = "comp_size"
    net = Population(params)
    assert params.model.num_pop == net.all_agents.num_members()

    for agent in net.all_agents:
        assert agent in net.graph.nodes()

    for agent in net.all_agents:
        assert agent.drug_type in ["Inj", "NonInj", "None"]
        assert agent.sex_type in params.classes.sex_types


@pytest.mark.unit
def test_population_consistency(params):
    """Test if Drug users add up"""
    net = Population(params)
    assert net.graph.number_of_edges() == len(net.relationships)
    assert net.graph.number_of_nodes() == net.all_agents.num_members()
    assert params.model.num_pop == net.all_agents.num_members()


@pytest.mark.unit
def test_population_consistency_HIV(params):
    """Test HIV consistency"""
    net = Population(params)
    for agent in net.all_agents:
        if agent.hiv:
            assert agent in net.hiv_agents

    for agent in net.hiv_agents:
        assert agent.hiv


@pytest.mark.unit
def test_partnering_same_component_singleton_match(make_population, params):
    pop = make_population(n=0)
    a = pop.create_agent("white", 0, "MSM")
    p = pop.create_agent("white", 0, "MSM")
    # ensure random sex partner no assorting
    pop.pop_random = FakeRandom(1.1)
    a.drug_type = "None"
    p.drug_type = "None"

    pop.add_agent(a)
    pop.add_agent(p)
    a.target_partners["Sex"] = 100
    p.target_partners["Sex"] = 100
    pop.params.partnership.network.same_component.prob = 2
    assert params.model.network.enable is True
    assert pop.enable_graph

    pop.update_partner_assignments(1)
    assert a in pop.graph.nodes()
    assert p in pop.graph.nodes()
    assert len(a.partners["Sex"]) == 1


@pytest.mark.unit
def test_partnering_cross_component(make_population, make_relationship, params):
    pop = make_population(n=0)
    a = pop.create_agent("white", 0, "MSM")
    b = pop.create_agent("white", 0, "MSM")
    c = pop.create_agent("white", 0, "MSM")
    d = pop.create_agent("white", 0, "MSM")
    e = pop.create_agent("white", 0, "MSM")
    # ensure random sex partner no assorting
    pop.pop_random = FakeRandom(1.1)
    a.drug_type = "None"
    b.drug_type = "None"
    c.drug_type = "None"
    d.drug_type = "None"
    e.drug_type = "None"

    pop.add_agent(a)
    pop.add_agent(b)
    pop.add_agent(c)
    pop.add_agent(d)
    pop.add_agent(e)
    a.target_partners["Sex"] = 100
    b.target_partners["Sex"] = 100
    c.target_partners["Sex"] = 100
    d.target_partners["Sex"] = 100
    e.target_partners["Sex"] = 100

    # make a, b, and c a component, not d
    r1 = make_relationship(a, b)
    r2 = make_relationship(b, c)
    r3 = make_relationship(d, e)
    pop.add_relationship(r1)
    pop.add_relationship(r2)
    pop.add_relationship(r3)

    pop.params.partnership.network.same_component.prob = 2
    assert params.model.network.enable is True
    assert pop.enable_graph

    pop.update_partner_assignments(1)
    assert a in c.partners["Sex"]
    assert d not in c.partners["Sex"]
    assert d not in b.partners["Sex"]
    assert d not in a.partners["Sex"]<|MERGE_RESOLUTION|>--- conflicted
+++ resolved
@@ -12,41 +12,25 @@
 def test_create_agent(make_population, params):
     pop = make_population(n=100)
 
-<<<<<<< HEAD
-    a1 = pop.create_agent(pop.geography.locations["world"], "white")
-=======
-    a1 = pop.create_agent("white", 0)
->>>>>>> 5df7f3c6
+    a1 = pop.create_agent(pop.geography.locations["world"], "white", 0)
     assert a1.race == "white"
     assert a1.prep_opinion in range(
         5
     ), f"Agents opinion of injectible PrEP is out of bounds {a1.prep_opinion}"
 
-<<<<<<< HEAD
-    a2 = pop.create_agent(pop.geography.locations["world"], "black")
+    a2 = pop.create_agent(pop.geography.locations["world"], "black", 0)
     assert a2.race == "black"
 
-    a3 = pop.create_agent(pop.geography.locations["world"], "white", "HM")
-=======
-    a2 = pop.create_agent("black", 0)
-    assert a2.race == "black"
-
-    a3 = pop.create_agent("white", 0, "HM")
->>>>>>> 5df7f3c6
+    a3 = pop.create_agent(pop.geography.locations["world"], "white", 0, "HM")
     assert a3.sex_type == "HM"
     assert a3.race == "white"
 
     # check PWID and HIV and high risk
     pop.pop_random = FakeRandom(-0.1)
-<<<<<<< HEAD
     pop.geography.locations["world"].drug_weights["white"]["HM"] = ObjMap(
         {"values": ["Inj"], "weights": [1.0]}
     )
-    a4 = pop.create_agent(pop.geography.locations["world"], "white", "HM")
-=======
-    pop.drug_weights["white"]["HM"] = ObjMap({"values": ["Inj"], "weights": [1.0]})
-    a4 = pop.create_agent("white", 0, "HM")
->>>>>>> 5df7f3c6
+    a4 = pop.create_agent(pop.geography.locations["world"], "white", 0, "HM")
     assert a4.drug_type == "Inj"
     assert a4.hiv
     assert a4.aids
@@ -59,15 +43,10 @@
 
     # check not PWID and HIV
     pop.pop_random = FakeRandom(0.999)
-<<<<<<< HEAD
     pop.geography.locations["world"].drug_weights["white"]["HM"] = ObjMap(
         {"values": ["None"], "weights": [1.0]}
     )
-    a4 = pop.create_agent(pop.geography.locations["world"], "white", "HM")
-=======
-    pop.drug_weights["white"]["HM"] = ObjMap({"values": ["None"], "weights": [1.0]})
-    a4 = pop.create_agent("white", 0, "HM")
->>>>>>> 5df7f3c6
+    a4 = pop.create_agent(pop.geography.locations["world"], "white", 0, "HM")
     assert a4.drug_type == "None"
     assert a4.hiv is False
     assert a4.prep is False
@@ -90,11 +69,7 @@
     num_HF = 0
     num_PWID = 0
     for i in range(n):
-<<<<<<< HEAD
-        a = pop.create_agent(pop.geography.locations["world"], race)
-=======
-        a = pop.create_agent(race, 0)
->>>>>>> 5df7f3c6
+        a = pop.create_agent(pop.geography.locations["world"], race, 0)
         if a.drug_type == "Inj":
             num_PWID += 1
 
@@ -113,11 +88,7 @@
 @pytest.mark.unit
 def test_add_remove_agent_to_pop(make_population):
     pop = make_population(n=100)
-<<<<<<< HEAD
-    agent = pop.create_agent(pop.geography.locations["world"], "white", "HM")
-=======
-    agent = pop.create_agent("white", 0, "HM")
->>>>>>> 5df7f3c6
+    agent = pop.create_agent(pop.geography.locations["world"], "white", 0, "HM")
     agent.drug_type = "Inj"
     agent.hiv = True
     agent.aids = True
@@ -180,7 +151,6 @@
 @pytest.mark.unit
 def test_update_agent_partners_PWID_no_match(make_population, params):
     pop = make_population(n=0)
-<<<<<<< HEAD
 
     pop.geography.locations["world"].drug_weights["white"]["MSM"]["values"] = ["Inj"]
     pop.geography.locations["world"].drug_weights["white"]["MSM"]["weights"] = [1.0]
@@ -188,12 +158,8 @@
     pop.geography.locations["world"].drug_weights["white"]["HF"]["values"] = ["None"]
     pop.geography.locations["world"].drug_weights["white"]["HF"]["weights"] = [1.0]
 
-    a = pop.create_agent(pop.geography.locations["world"], "white", "MSM")
-    p = pop.create_agent(pop.geography.locations["world"], "white", "HF")
-=======
-    a = pop.create_agent("white", 0, "MSM")
-    p = pop.create_agent("white", 0, "HF")
->>>>>>> 5df7f3c6
+    a = pop.create_agent(pop.geography.locations["world"], "white", 0, "MSM")
+    p = pop.create_agent(pop.geography.locations["world"], "white", 0, "HF")
     pop.pop_random = FakeRandom(1.1)
     pop.add_agent(a)
     pop.add_agent(p)
@@ -220,13 +186,8 @@
 @pytest.mark.unit
 def test_update_agent_partners_MSM_no_match(make_population, params):
     pop = make_population(n=0)
-<<<<<<< HEAD
-    a = pop.create_agent(pop.geography.locations["world"], "white", "MSM")
-    p = pop.create_agent(pop.geography.locations["world"], "white", "HF")
-=======
-    a = pop.create_agent("white", 0, "MSM")
-    p = pop.create_agent("white", 0, "HF")
->>>>>>> 5df7f3c6
+    a = pop.create_agent(pop.geography.locations["world"], "white", 0, "MSM")
+    p = pop.create_agent(pop.geography.locations["world"], "white", 0, "HF")
     pop.pop_random = FakeRandom(1.1)
     a.drug_type = "None"
     p.drug_type = "None"
@@ -243,24 +204,17 @@
 @pytest.mark.unit
 def test_update_agent_partners_PWID_match(make_population, params):
     pop = make_population(n=0)
-<<<<<<< HEAD
 
     pop.geography.locations["world"].drug_weights["white"]["MSM"]["values"] = ["Inj"]
     pop.geography.locations["world"].drug_weights["white"]["MSM"]["weights"] = [1.0]
 
-    a = pop.create_agent(pop.geography.locations["world"], "white", "MSM")
+    a = pop.create_agent(pop.geography.locations["world"], "white", 0, "MSM")
     assert (
         pop.geography.locations["world"]
         .params.demographics.white.PWID.num_partners.Inj.vars[1]
         .value
     )
-    p = pop.create_agent(pop.geography.locations["world"], "white", "MSM")
-=======
-    a = pop.create_agent("white", 0, "MSM")
-    params.demographics.white.PWID.ppl = 1.0
-    assert params.demographics.white.PWID.num_partners.Inj.vars[1].value
-    p = pop.create_agent("white", 0, "MSM")
->>>>>>> 5df7f3c6
+    p = pop.create_agent(pop.geography.locations["world"], "white", 0, "MSM")
     assert p.drug_type == "Inj"
     assert p.mean_num_partners["Inj"]
     assert p.target_partners["Inj"]
@@ -283,13 +237,8 @@
 @pytest.mark.unit
 def test_update_agent_partners_MSM_match(make_population, params):
     pop = make_population(n=0)
-<<<<<<< HEAD
-    a = pop.create_agent(pop.geography.locations["world"], "white", "MSM")
-    p = pop.create_agent(pop.geography.locations["world"], "white", "MSM")
-=======
-    a = pop.create_agent("white", 0, "MSM")
-    p = pop.create_agent("white", 0, "MSM")
->>>>>>> 5df7f3c6
+    a = pop.create_agent(pop.geography.locations["world"], "white", 0, "MSM")
+    p = pop.create_agent(pop.geography.locations["world"], "white", 0, "MSM")
     # ensure random sex partner no assorting
     pop.pop_random = FakeRandom(1.1)
     a.drug_type = "None"
@@ -310,13 +259,8 @@
 @pytest.mark.unit
 def test_update_agent_partners_NDU_PWID_match(make_population, params):
     pop = make_population(n=0)
-<<<<<<< HEAD
-    a = pop.create_agent(pop.geography.locations["world"], "white", "MSM")
-    p = pop.create_agent(pop.geography.locations["world"], "white", "MSM")
-=======
-    a = pop.create_agent("white", 0, "MSM")
-    p = pop.create_agent("white", 0, "MSM")
->>>>>>> 5df7f3c6
+    a = pop.create_agent(pop.geography.locations["world"], "white", 0, "MSM")
+    p = pop.create_agent(pop.geography.locations["world"], "white", 0, "MSM")
     # ensure random sex partner no assorting
     pop.pop_random = FakeRandom(1.1)
     a.drug_type = "None"
@@ -338,13 +282,8 @@
 @pytest.mark.unit
 def test_update_partner_assignments_MSM_match(make_population, params):
     pop = make_population(n=0)
-<<<<<<< HEAD
-    a = pop.create_agent(pop.geography.locations["world"], "white", "MSM")
-    p = pop.create_agent(pop.geography.locations["world"], "white", "MSM")
-=======
-    a = pop.create_agent("white", 0, "MSM")
-    p = pop.create_agent("white", 0, "MSM")
->>>>>>> 5df7f3c6
+    a = pop.create_agent(pop.geography.locations["world"], "white", 0, "MSM")
+    p = pop.create_agent(pop.geography.locations["world"], "white", 0, "MSM")
     # ensure random sex partner no assorting
     pop.pop_random = FakeRandom(1.1)
     a.drug_type = "None"
@@ -367,13 +306,8 @@
 @pytest.mark.unit
 def test_update_partner_assignments_PWID_match(make_population, params):
     pop = make_population(n=0)
-<<<<<<< HEAD
-    a = pop.create_agent(pop.geography.locations["world"], "white", "MSM")
-    p = pop.create_agent(pop.geography.locations["world"], "white", "MSM")
-=======
-    a = pop.create_agent("white", 0, "MSM")
-    p = pop.create_agent("white", 0, "MSM")
->>>>>>> 5df7f3c6
+    a = pop.create_agent(pop.geography.locations["world"], "white", 0, "MSM")
+    p = pop.create_agent(pop.geography.locations["world"], "white", 0, "MSM")
     # ensure random sex partner no assorting
     pop.pop_random = FakeRandom(1.1)
     a.drug_type = "Inj"
@@ -397,13 +331,8 @@
 @pytest.mark.unit
 def test_update_partner_assignments_NDU_PWID_match(make_population, params):
     pop = make_population(n=0)
-<<<<<<< HEAD
-    a = pop.create_agent(pop.geography.locations["world"], "white", "MSM")
-    p = pop.create_agent(pop.geography.locations["world"], "white", "MSM")
-=======
-    a = pop.create_agent("white", 0, "MSM")
-    p = pop.create_agent("white", 0, "MSM")
->>>>>>> 5df7f3c6
+    a = pop.create_agent(pop.geography.locations["world"], "white", 0, "MSM")
+    p = pop.create_agent(pop.geography.locations["world"], "white", 0, "MSM")
     # ensure random sex partner no assorting
     pop.pop_random = FakeRandom(1.1)
     a.drug_type = "None"
@@ -428,15 +357,9 @@
 @pytest.mark.unit
 def test_update_partner_assignments_no_match(make_population, params):
     pop = make_population(n=0)
-<<<<<<< HEAD
-    a = pop.create_agent(pop.geography.locations["world"], "white", "MSM")
+    a = pop.create_agent(pop.geography.locations["world"], "white", 0, "MSM")
     a.id = 1
-    p = pop.create_agent(pop.geography.locations["world"], "white", "HM")
-=======
-    a = pop.create_agent("white", 0, "MSM")
-    a.id = 1
-    p = pop.create_agent("white", 0, "HM")
->>>>>>> 5df7f3c6
+    p = pop.create_agent(pop.geography.locations["world"], "white", 0, "HM")
     p.id = 2
     # ensure random sex partner no assorting
     pop.pop_random = FakeRandom(1.1)
@@ -515,8 +438,8 @@
 @pytest.mark.unit
 def test_partnering_same_component_singleton_match(make_population, params):
     pop = make_population(n=0)
-    a = pop.create_agent("white", 0, "MSM")
-    p = pop.create_agent("white", 0, "MSM")
+    a = pop.create_agent(pop.geography.locations["world"], "white", 0, "MSM")
+    p = pop.create_agent(pop.geography.locations["world"], "white", 0, "MSM")
     # ensure random sex partner no assorting
     pop.pop_random = FakeRandom(1.1)
     a.drug_type = "None"
@@ -539,11 +462,11 @@
 @pytest.mark.unit
 def test_partnering_cross_component(make_population, make_relationship, params):
     pop = make_population(n=0)
-    a = pop.create_agent("white", 0, "MSM")
-    b = pop.create_agent("white", 0, "MSM")
-    c = pop.create_agent("white", 0, "MSM")
-    d = pop.create_agent("white", 0, "MSM")
-    e = pop.create_agent("white", 0, "MSM")
+    a = pop.create_agent(pop.geography.locations["world"], "white", 0, "MSM")
+    b = pop.create_agent(pop.geography.locations["world"], "white", 0, "MSM")
+    c = pop.create_agent(pop.geography.locations["world"], "white", 0, "MSM")
+    d = pop.create_agent(pop.geography.locations["world"], "white", 0, "MSM")
+    e = pop.create_agent(pop.geography.locations["world"], "white", 0, "MSM")
     # ensure random sex partner no assorting
     pop.pop_random = FakeRandom(1.1)
     a.drug_type = "None"

--- conflicted
+++ resolved
@@ -193,7 +193,6 @@
     pop.add_agent(a)
     pop.add_agent(p)
 
-<<<<<<< HEAD
     p.so = "HF"
     for bond in params.classes.bond_types.keys():
         assert pop.update_agent_partners(a, bond)
@@ -201,13 +200,6 @@
         assert p in pop.graph.nodes()
         assert not a.partners[bond]
         assert len(pop.graph.edges()) == 0
-=======
-    assert pop.update_agent_partners(a)
-    assert a in pop.graph.nodes()
-    assert p in pop.graph.nodes()
-    assert not a.partners
-    assert len(pop.graph.edges()) == 0
->>>>>>> dbc9a12f
 
     p.so = "MSM"
     p.drug_use = "None"
@@ -244,23 +236,12 @@
     pop.pop_random = FakeRandom(1.1)
     a.drug_use = "Inj"
     p.drug_use = "Inj"
-<<<<<<< HEAD
     pop.add_agent(a)
     p.target_partners["Inj"] = 10
     pop.add_agent(p)
     assert pop.partnerable_agents["Inj"]
 
     no_match = pop.update_agent_partners(a, "Inj")
-=======
-
-    a.target_partners = 10
-    p.target_partners = 10
-
-    pop.add_agent(a)
-    pop.add_agent(p)
-
-    no_match = pop.update_agent_partners(a)
->>>>>>> dbc9a12f
     assert no_match is False
     assert a in pop.graph.nodes()
     assert p in pop.graph.nodes()
@@ -277,17 +258,7 @@
     a.drug_use = "None"
     p.drug_use = "None"
 
-<<<<<<< HEAD
     no_match = pop.update_agent_partners(a, "Sex")
-=======
-    a.target_partners = 10
-    p.target_partners = 10
-
-    pop.add_agent(a)
-    pop.add_agent(p)
-
-    no_match = pop.update_agent_partners(a)
->>>>>>> dbc9a12f
     assert no_match is False
     assert a in pop.graph.nodes()
     assert p in pop.graph.nodes()
@@ -306,14 +277,7 @@
 
     p.target_partners["Sex"] = 10
 
-<<<<<<< HEAD
     no_match = pop.update_agent_partners(a, "Sex")
-=======
-    pop.add_agent(a)
-    pop.add_agent(p)
-
-    no_match = pop.update_agent_partners(a)
->>>>>>> dbc9a12f
     assert no_match is False
     assert a in pop.graph.nodes()
     assert p in pop.graph.nodes()
@@ -333,11 +297,8 @@
     p.target_partners = 100
     pop.add_agent(a)
     pop.add_agent(p)
-<<<<<<< HEAD
     a.mean_num_partners["Sex"] = 100
     p.mean_num_partners["Sex"] = 100
-=======
->>>>>>> dbc9a12f
     assert params.model.network.enable == True
     assert pop.enable_graph
 
@@ -360,11 +321,9 @@
     p.target_partners = 100
     pop.add_agent(a)
     pop.add_agent(p)
-<<<<<<< HEAD
+
     a.mean_num_partners["Inj"] = 100
     p.mean_num_partners["Inj"] = 100
-=======
->>>>>>> dbc9a12f
     assert params.model.network.enable == True
     assert pop.enable_graph
 
@@ -388,11 +347,8 @@
     p.target_partners = 100
     pop.add_agent(a)
     pop.add_agent(p)
-<<<<<<< HEAD
     a.mean_num_partners["Sex"] = 100
     p.mean_num_partners["Sex"] = 100
-=======
->>>>>>> dbc9a12f
     assert params.model.network.enable == True
     assert pop.enable_graph
 
@@ -418,7 +374,6 @@
     p.target_partners = 50
     pop.add_agent(a)
     pop.add_agent(p)
-<<<<<<< HEAD
     for bond in params.classes.bond_types:
         assert bond in ["Sex", "Inj", "SexInj", "Social"]
         if bond == "Sex":
@@ -437,12 +392,6 @@
     assert not p.partners["Social"]
     assert not p.partners["Sex"]
     assert not a.partners["Sex"]
-=======
-
-    params.model.num_pop = 0
-
-    pop.update_partner_assignments(1)
->>>>>>> dbc9a12f
     assert a in pop.graph.nodes()
     assert p in pop.graph.nodes()
     assert pop.all_agents.num_members() == 2

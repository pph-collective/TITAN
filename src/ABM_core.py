--- conflicted
+++ resolved
@@ -633,18 +633,10 @@
             self.NewHRrolls.clear_set()
             self.NewIncarRelease.clear_set()
             self.num_Deaths
-<<<<<<< HEAD
             prepReport = open("results/PrEPReport.txt", "a")
             prepReport.write(
-                "{seed}\t{time}\t{val}\n".format(
-                    seed=self.runseed, time=self.TimeStep, val=self.newPrEPenrolls
-                )
+                f"{self.runseed}\t{self.TimeStep}\t{self.newPrEPenrolls}\t{self.IDUprep}\t{self.HIVprep}\t{self.MSMWprep}\n"
             )
-=======
-            prepReport = open('results/PrEPReport.txt', 'a')
-            prepReport.write(
-                f"{self.runseed}\t{self.TimeStep}\t{self.newPrEPenrolls}\t{self.IDUprep}\t{self.HIVprep}\t{self.MSMWprep}\n")
->>>>>>> 64d7ff46
             prepReport.close()
             self.newPrEPagents.clear_set()
             self.newPrEPenrolls = 0
@@ -1894,16 +1886,6 @@
             self.incarcerated_agentSet.add_agent(agent)
             self.totalIncarcerated += 1
 
-<<<<<<< HEAD
-            if (
-                agent._treatment_bool
-                and self.runRandom.random() < params.p_discont_trt_on_incar
-            ):
-                self._exit_drug_treatment(agent)
-                agent._kickOff = True
-
-=======
->>>>>>> 64d7ff46
             # PUT PARTNERS IN HIGH RISK
             for tmpA in agent._partners:
                 if tmpA._highrisk_bool == True:
@@ -2250,22 +2232,22 @@
         if params.PrEP_target_model == "Allcomers":
             elligble = True
         elif params.PrEP_target_model == "CDCwomen":
-            if agent._SO == 'HF':
+            if agent._SO == "HF":
                 for ptn in set(agent._relationships):
                     if ptn._ID1 == agent:
                         partner = ptn._ID2
                     else:
                         partner = ptn._ID1
                     if ptn._duration > 1:
-                        if partner._DU == 'IDU':
+                        if partner._DU == "IDU":
                             elligble = True
-                            agent._PrEP_reason.append('IDU')
+                            agent._PrEP_reason.append("IDU")
                         if partner._tested:
                             elligble = True
-                            agent._PrEP_reason.append('HIV test')
+                            agent._PrEP_reason.append("HIV test")
                         if partner._MSMW:
                             elligible = True
-                            agent._PrEP_reason.append('MSMW')
+                            agent._PrEP_reason.append("MSMW")
         elif params.PrEP_target_model == "CDCmsm":
             if agent._SO == "MSM":
                 for ptn in agent._relationships:
@@ -2274,7 +2256,7 @@
                     else:
                         partner = ptn._ID1
                     if ptn._duration > 1:
-                        if (partner._tested or agent._mean_num_partners > 1):
+                        if partner._tested or agent._mean_num_partners > 1:
                             elligble = True
                             break
         elif params.PrEP_target_model == "HighPN5":
@@ -2381,11 +2363,11 @@
             self.newPrEPagents.add_agent(agent)
             self.newPrEPenrolls += 1
             if params.PrEP_target_model == "CDCwomen":
-                if 'IDU' in agent._PrEP_reason:
+                if "IDU" in agent._PrEP_reason:
                     self.IDUprep += 1
-                if 'HIV test' in agent._PrEP_reason:
+                if "HIV test" in agent._PrEP_reason:
                     self.HIVprep += 1
-                if 'MSMW' in agent._PrEP_reason:
+                if "MSMW" in agent._PrEP_reason:
                     self.MSMWprep += 1
             tmp_rnd = self.runRandom.random()
             if params.PrEP_Adherence == "AtlantaMSM":

--- conflicted
+++ resolved
@@ -174,11 +174,7 @@
                 ):
                     self.enroll(model.run_random, model.time)
             else:
-<<<<<<< HEAD
-                if model.run_random() <= params.prep.target:
-=======
                 if model.run_random.random() <= params.prep.target:
->>>>>>> 66b78956
                     self.enroll(model.run_random, model.time)
         else:
             if "Racial" in params.prep.target_model:

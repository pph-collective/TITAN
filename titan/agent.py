--- conflicted
+++ resolved
@@ -81,12 +81,8 @@
         self.traceTime = 0
         self.awareness = False
         self.opinion = 0.0
-<<<<<<< HEAD
         self.PrEP_type = ""
-        self._PCA = False
-=======
         self._PCA = 0
->>>>>>> 1b2c5d55
 
         # PrEP pharmacokinetics
         self._PrEP_load = 0.0

--- conflicted
+++ resolved
@@ -233,48 +233,6 @@
         self.vaccine_type = vax
         self.vaccine_time = 1
 
-<<<<<<< HEAD
-=======
-    def get_transmission_probability(self, interaction: str, params: ObjMap) -> float:
-        """ Decriptor
-        :Purpose:
-            Determines the probability of a transmission event based on
-            interaction type.
-
-        :Input:
-            interaction : str - "NEEDLE" or "SEX"
-
-        :Output:
-            probability : float
-        """
-        # Logic for if needle or sex type interaction
-        p: float
-        if interaction == "NEEDLE":
-            p = params.partnership.needle.transmission[self.haart_adherence].prob
-        elif interaction == "SEX":
-            p = params.partnership.sex.transmission[self.so][self.haart_adherence].prob
-
-        # Scaling parameter for acute HIV infections
-        if self.get_acute_status(params.hiv.acute.duration):
-            p *= params.hiv.acute.infectivity
-
-        # Scaling parameter for positively identified HIV agents
-        if self.hiv_dx:
-            p *= 1 - params.hiv.dx.risk_reduction
-
-        # Tuning parameter for ART efficiency
-        if self.haart:
-            p *= params.haart.transmission.prob
-
-        # Racial calibration parameter to attain proper race incidence disparity
-        p *= params.demographics[self.race].hiv.transmission
-
-        # Scaling parameter for per act transmission.
-        p *= params.calibration.transmission
-
-        return p
-
->>>>>>> 45b0a4a9
     def get_number_of_sex_acts(self, rand_gen, params: ObjMap) -> int:
         """
         :Purpose:

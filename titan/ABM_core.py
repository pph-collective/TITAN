#!/usr/bin/env python3
# encoding: utf-8

# Imports
import random
from random import Random
from typing import Dict, List, Sequence, Optional
import uuid

import numpy as np  # type: ignore
from scipy.stats import binom  # type: ignore
from scipy.stats import poisson  # type: ignore
import networkx as nx  # type: ignore


from .agent import Agent_set, Agent, Relationship
from .network_graph_tools import NetworkClass
from . import analysis_output as ao
from . import probabilities as prob
from . import params  # type: ignore
from .ABM_partnering import sex_possible


class HIVModel(NetworkClass):
    """
    :Purpose:
        This is the core class used to simulate
        the spread of HIV and drug use in one MSA
        (Metropolitan Statistical Area).

    :Input:
        N : int
            Number of agents. Default: 1000
        tmax: int
            Number of simulation steps (years).
        runseed: int
            random seed for running the model
        popseed: int
            random seed for initalizing population
        netseed: int
            random seed for initializing network
        network_type: str
            type of network (e.g. "scale_free")
    """

    def __repr__(self):
        returnStr = "\n"
        returnStr += "Seed: %d\n" % (self.runseed)
        returnStr += "Npop: %d\n" % (params.N_POP)
        returnStr += "Time: %d\n" % (params.TIME_RANGE)
        returnStr += "Mode: %s\n" % (params.model)

        return returnStr

    def __init__(
        self,
        N: int,
        tmax: int,
        runseed: int,
        popseed: int,
        netseed: int,
        network_type: str,
    ):
        # Ensure param variables are defined.
        # For backwards compatibility with params.py files
        bc_attrs = [
            "drawEdgeList",
            "inc_treat_high_risk_sex_beh",
            "inc_treat_IDU_beh",
            "calcNetworkStats",
        ]
        for attr in bc_attrs:
            if not hasattr(params, attr):
                setattr(params, attr, False)

        if type(tmax) is not int:
            raise ValueError("Number of time steps must be integer")
        else:
            self.tmax = tmax

        def get_check_rand_int(seed):
            """
            Check the value passed of a seed, make sure it's an int, if 0,
            get a random seed
            """
            if type(seed) is not int:
                raise ValueError("Random seed must be integer")
            elif seed == 0:
                return random.randint(1, 1000000)
            else:
                return seed

        self.runseed = get_check_rand_int(runseed)
        self.popseed = get_check_rand_int(popseed)
        self.netseed = get_check_rand_int(netseed)

        print("=== Begin Initialization Protocol ===\n")

        NetworkClass.__init__(
            self,
            N=N,
            network_type=network_type,
            popSeed=self.popseed,
            netSeed=self.netseed,
        )

        print("\n\tCreating lists")
        # Other lists / dictionaries
        self.NewInfections = Agent_set("NewInfections")
        self.NewDiagnosis = Agent_set("NewDiagnosis")
        self.NewIncarRelease = Agent_set("NewIncarRelease")
        self.New_high_risk_rolls = Agent_set("New_high_risk_rolls")

        self.totalDiagnosis = 0
        self.needle_exchange = False
        self.newPrEPagents = Agent_set("NewPrEPagents")
        self.PrEPagents = {
            "BLACK": {"MSM": 0, "HF": 0, "HM": 0},
            "WHITE": {"MSM": 0, "HF": 0, "HM": 0},
        }
        # Set seed format. 0: pure random, -1: Stepwise from 1 to nRuns,
        # else: fixed value
        print(("\tRun seed was set to:", runseed))
        self.runRandom = Random(runseed)
        random.seed(self.runseed)
        np.random.seed(self.runseed)
        print(("\tFIRST RANDOM CALL %d" % random.randint(0, 100)))

        print("\tResetting death count")
        self.deathSet: List[Agent] = []  # Number of death

        print("\tCreating network graph")
        self.create_graph_from_agents(
            self.All_agentSet
        )  # REVIEWED redundant with NetworkClass init? - review with max,
        # logic feels scattered as NetworkClass also intializes a graph

        print("\n === Initialization Protocol Finished ===")

    def run(self):
        """
        Core of the model:
            1. Prints networkReport for first agents.
            2. Makes agents become HIV (used for current key_time tracking for acute)
            3. Loops over all time steps
                a. _update AllAgents()
                b. reset death count
                c. _ self._die_and_replace()
                d. self._update_population()
                e. self._reset_partner_count()
        """

        def print_stats(stat: Dict[str, Dict[str, int]], run_id: uuid.UUID):
            for report in params.reports:
                printer = getattr(ao, report)
                printer(run_id, t, self.runseed, self.popseed, self.netseed, stat)

        def get_components():
            return list(
                self.G.subgraph(c).copy()
                for c in nx.connected_components(self.G)
                if len(c) >= params.minComponentSize
            )

        def burnSimulation(burnDuration: int):
            print(
                ("\n === Burn Initiated for {} timesteps ===".format(burnDuration + 1))
            )
            for t in range(0, burnDuration + 1):
                self._update_AllAgents(t, burn=True)
                if params.flag_DandR:
                    self._die_and_replace()
            self.All_agentSet.print_subsets()

            print(("\tBurn Cuml Inc:\t{}".format(self.NewInfections.num_members())))
            self.NewInfections.clear_set()
            self.NewDiagnosis.clear_set()
            self.New_high_risk_rolls.clear_set()
            self.NewIncarRelease.clear_set()
            self.newPrEPagents.clear_set()

            self.deathSet = []
            print(" === Simulation Burn Complete ===")

        def makeAgentZero(numPartners: int):
            firstHIV = self.runRandom.choice(self.DU_IDU_agentSet._members)
            for i in range(numPartners):
                self.update_agent_partners(self.get_Graph(), firstHIV, self.net_random)
            self._become_HIV(firstHIV, 0)

        run_id = uuid.uuid4()

        burnSimulation(params.burnDuration)

        print("\n === Begin Simulation Run ===")
        if params.drawFigures:  # REVIEW: is this ever used? seems deprecated
            nNodes = self.G.number_of_nodes()
            self.visualize_network(
                coloring=params.drawFigureColor,
                node_size=5000.0 / nNodes,
                curtime=0,
                iterations=10,
                label="Seed" + str(self.runseed),
            )

        if params.calcComponentStats:
            ao.print_components(
                run_id, 0, self.runseed, self.popseed, self.netseed, get_components()
            )

        print("\t===! Start Main Loop !===")

        # dictionary to hold results over time
        stats = {}

        # If we are using an agent zero method, create agent zero.
        if params.flag_agentZero:
            makeAgentZero(4)

        if params.drawEdgeList:
            fh = open("results/network/Edgelist_t{}.txt".format(0), "wb")
            self.write_G_edgelist(fh)
            fh.close()

        for t in range(1, self.tmax + 1):
            print(f"\n\t\t\t\t\t\t\t\t\t\t\t\t\t\t\t\t\t\t\t.: TIME {t}")
            if params.drawFigures and t % params.intermPrintFreq == 0:
                self.visualize_network(
                    coloring=params.drawFigureColor,
                    node_size=5000.0 / nNodes,
                    curtime=t,
                    iterations=10,
                    label="Seed" + str(self.runseed),
                )
            # todo: GET THIS TO THE NEW HIV COUNT

            print(
<<<<<<< HEAD
                "\tSTARTING HIV count:{}\tTotal Incarcerated:{}\t"
                "HR+:{}\tPrEP:{}".format(
=======
                "\tSTARTING HIV count:{}\tTotal Incarcerated:{}\tHigh Risk+:{}\tPrEP:{}".format(
>>>>>>> bfced60d
                    self.HIV_agentSet.num_members(),
                    self.incarcerated_agentSet.num_members(),
                    self.high_risk_agentsSet.num_members(),
                    self.Trt_PrEP_agentSet.num_members(),
                )
            )

            self._update_AllAgents(t)

            if params.flag_DandR:
                self._die_and_replace()

            stats[t] = ao.get_stats(
                self.All_agentSet,
                self.HIV_agentSet,
                self.incarcerated_agentSet,
                self.Trt_PrEP_agentSet,
                self.newPrEPagents,
                self.NewInfections,
                self.NewDiagnosis,
                self.Relationships,
                self.New_high_risk_rolls,
                self.NewIncarRelease,
                self.deathSet,
            )
            print_stats(stats[t], run_id)

            print(("Number of relationships: %d" % len(self.Relationships)))
            self.All_agentSet.print_subsets()

            self.totalDiagnosis += len(self.NewDiagnosis._members)
            if (
                self.totalDiagnosis > params.init_needle_exchange
                and not self.needle_exchange
            ):
                self._enroll_needle_exchange()

            # RESET counters for the next time step
            self.deathSet = []
            self.NewInfections.clear_set()
            self.NewDiagnosis.clear_set()
            self.New_high_risk_rolls.clear_set()
            self.NewIncarRelease.clear_set()
            self.newPrEPagents.clear_set()

            if t % params.intermPrintFreq == 0:
                if params.calcNetworkStats:
                    self.write_network_stats(t=t)
                if params.calcComponentStats:
                    ao.print_components(
                        run_id,
                        t,
                        self.runseed,
                        self.popseed,
                        self.netseed,
                        get_components(),
                    )
                if params.drawEdgeList:  # REVIEW: is this broken?
                    print("Drawing network edge list to file")
                    fh = open("results/network/Edgelist_t{}.txt".format(t), "wb")
                    self.write_G_edgelist(fh)
                    fh.close()

        return stats

    def _update_AllAgents(self, time: int, burn: bool = False):
        """
        :Purpose:
            Update IDU agents:
            For each agent:
                1 - determine agent type
                2 - get partners
                3 - agent interacts with partners
                5 - VCT (Voluntsry Counseling and Testing)
                6 - if IDU: SEP, treatment
                7 - if HIV: HAART, AIDS

        :Input:
            agent, time

        :Output:
            none
        """
<<<<<<< HEAD
        if time > 0 and not params.flag_staticN:
            self.update_partner_assignments(
                params.PARTNERTURNOVER, self.get_Graph(), self.runRandom
            )
=======
        if time > 0 and (params.flag_staticN is False or burn):
            self.update_partner_assignments(params.PARTNERTURNOVER, self.get_Graph())
>>>>>>> bfced60d

        for rel in self.Relationships:
            # If in burn, ignore interactions
            if burn:
                pass
            else:
                self._agents_interact(time, rel)

            # If static network, ignore relationship progression
            if not params.flag_staticN:
                if rel.progress():
                    g = self.get_Graph()
                    if g.has_edge(rel._ID1, rel._ID2):
                        g.remove_edge(rel._ID1, rel._ID2)
                    if params.flag_high_risk:
                        if rel._ID1._incar_bool and rel._ID2._SO == "HF":
                            self._become_high_risk(rel._ID2, duration=params.HR_F_dur)
                        elif rel._ID2._incar_bool and rel._ID1._SO:
                            self._become_high_risk(rel._ID1, duration=params.HR_F_dur)

                    self.Relationships.remove(rel)
                    del rel

        if params.flag_high_risk:  # TODO: abstract this
            for tmpA in self.high_risk_agentsSet.iter_agents():
                if tmpA._high_risk_time > 0:
                    tmpA._high_risk_time -= 1
                    if (
                        tmpA._SO == "HM"
                        and params.flag_PrEP
                        and (
                            params.PrEP_target_model == "high_risk"
                            or params.PrEP_target_model == "incarcerated_high_risk"
                        )
                    ):
                        for part in tmpA._partners:
                            if not (part._HIV_bool or part.vaccine_bool):
                                self._initiate_PrEP(part, time)
                else:
                    self.high_risk_agentsSet.remove_agent(tmpA)
                    tmpA._high_risk_bool = False

                    if params.model == "Incar":  # TODO abstract this
                        if tmpA._SO == "HM":
                            tmpA._mean_num_partners -= params.HR_partnerScale
                        elif tmpA._SO == "HF":
                            tmpA._mean_num_partners -= params.HR_partnerScale

        for agent in self.All_agentSet.iter_agents():
            agent._timeAlive += 1
            if (
                params.flag_PCA
                and self.runRandom.random() < params.awarenessProb
                and not burn
            ):
                agent.awareness = True
                if self.runRandom.random() < params.PCA_PrEP:
                    self._initiate_PrEP(agent, time, force=True)
            if params.flag_incar:  # and not burn:
                self._incarcerate(agent, time)
            if agent._MSMW and self.runRandom.random() < params.HIV_MSMW:
                self._become_HIV(agent, 0)
            if agent._HIV_bool:
                # If in burnin, ignore HIV

                if not burn:
                    self._HIVtest(agent, time)
                    self._progress_to_AIDS(agent)

                    if params.flag_ART:
                        self._update_HAART(agent, time)
                        agent._HIV_time += 1
            else:
                if params.flag_PrEP:
                    if time >= params.PrEP_startT:
                        if agent._PrEP_bool:
                            self._discont_PrEP(agent)
                        elif params.PrEP_target_model == "RandomTrial":
                            pass
                        elif agent.PrEP_eligible() and not agent._PrEP_bool:
                            self._initiate_PrEP(agent, time)
                    if "Vaccine" in params.PrEP_type and not agent._PrEP_bool:
                        self.advance_vaccine(
                            agent, time, vaxType=params.vaccine_type, burn=burn
                        )
        if params.flag_PrEP and time >= params.PrEP_startT:
            if "RandomTrial" in params.PrEP_target_model and time == params.PrEP_startT:
                components = list(
                    self.G.subgraph(c).copy()
                    for c in nx.connected_components(self.G)
                    if len(c) >= params.minComponentSize
                )
                totNods = 0
                print(
                    "Number of components",
                    len(
                        [
                            1
                            for comp in components
                            if comp.number_of_nodes() >= params.minComponentSize
                        ]
                    ),
                )
                for comp in components:
                    totNods += comp.number_of_nodes()

                    if self.runRandom.random() < 0.5:
                        # Component selected as treatment pod!
                        if not params.flag_PCA:
                            for ag in comp.nodes():
                                if (
                                    (ag._HIV_bool is False)
                                    and (ag._PrEP_bool is False)
                                    and not params.flag_PCA
                                ):
                                    ag._treatment_bool = True
                                    if (
                                        self.runRandom.random() < params.PrEP_Target
                                        and not ag.vaccine_bool
                                    ):
                                        self._initiate_PrEP(ag, time, force=True)
                        elif params.pcaChoice == "eigenvector":
                            central = nx.algorithms.centrality.eigenvector_centrality(
                                comp
                            )
                            assert len(central) >= 1, "Empty centrality"
                            orderedCentrality = sorted(central, key=central.get)
                            intervention_agent = False
                            for ag in orderedCentrality:
                                if not ag._HIV_bool:
                                    ag.awareness = True
                                    ag._pca = True
                                    ag._pca_suitable = True
                                    intervention_agent = True
                                    break
                            if not intervention_agent:
                                ag = orderedCentrality[0]
                                ag._pca = True
                        elif params.pcaChoice == "bridge":
                            all_bridges = list(  # list all edges that are bridges
                                nx.bridges(comp)
                            )  # get a list of bridges
                            comp_agents = [
                                agent
                                for agents in all_bridges
                                for agent in agents
                                if not agent._HIV_bool
                            ]  # all suitable agents in bridges
                            if comp_agents:
                                chosen_agent = random.choice(
                                    comp_agents
                                )  # select change agent
                                chosen_agent.awareness = True  # make aware
                                chosen_agent._pca = True
                                chosen_agent._pca_suitable = True
                            else:
                                chosen_agent = list(comp.nodes)[0]
                                chosen_agent._pca = True

                        elif params.pcaChoice == "random":
                            suitable_agent_choices = [
                                ag for ag in comp.nodes if not ag._HIV_bool
                            ]
                            if (
                                suitable_agent_choices
                            ):  # if there are agents who meet eligibility criteria,
                                # select one randomly
                                chosen_agent = random.choice(suitable_agent_choices)
                                chosen_agent._pca = True
                                chosen_agent._pca_suitable = True
                                chosen_agent.awareness = True  # make aware
                            else:  # if no suitable agents, mark a non-suitable agent
                                chosen_agent = random.choice(list(comp.nodes))
                                chosen_agent._pca = True

                print(("Total agents in trial: ", totNods))

    def _agents_interact(self, time: int, rel: Relationship):
        """
        :Purpose:
            Let IDU agent interact with a partner.
            Update IDU agents:
                1 - determine transition type
                2 - Injection rules
                3 - Sex rules
                4 - HIV transmission

        :Input:

            rel : Relationship

            rand_gen : random number generator

        Output:
            boolean : whether interaction happened

        """
        # If either agent is incarcerated, skip their interaction
        if rel._ID1._incar_bool or rel._ID2._incar_bool:
            return False

        if params.flag_PCA:
            if rel._rel_type == "sexOnly" and rel._duration != rel._total_duration:
                pass
            else:
                self._pca_interaction(rel, time)

        if (
            rel._ID1._HIV_bool and not rel._ID2._HIV_bool
        ):  # Agent 1 is HIV, partner is succept
            agent = rel._ID1
            partner = rel._ID2
        elif (
            rel._ID2._HIV_bool and not rel._ID1._HIV_bool
        ):  # If agent_2 is HIV agen1 is not, agent_2 is HIV, agent_1 is succept
            agent = rel._ID2
            partner = rel._ID1
        else:  # neither agent is HIV or both are
            return False

        rel_sex_possible = sex_possible(agent._SO, partner._SO)
        partner_drug_type = partner._DU
        agent_drug_type = agent._DU

        if partner_drug_type == "IDU" and agent_drug_type == "IDU":
            # Injection is possible
            # If agent is on post incar HR treatment to prevent
            # IDU behavior, pass IUD infections

            if rel_sex_possible:
                # Sex is possible
                rv = self.runRandom.random()  # REVIEW after bond types established
                if rv < 0.25:  # Needle only (60%)
                    self._needle_transmission(agent, partner, time)
                else:  # Both sex and needle (20%)
                    self._needle_transmission(agent, partner, time)
                    self._sex_transmission(rel, time)
            else:
                # Sex not possible, needle only
                self._needle_transmission(agent, partner, time)

        elif partner_drug_type in ["NIDU", "NDU"] or agent_drug_type in ["NIDU", "NDU"]:
            if rel_sex_possible:
                self._sex_transmission(rel, time)
            else:
                return False
        else:
            raise ValueError("Agents must be either IDU, NIDU, or ND")
        return True

    def _pca_interaction(self, relationship: Relationship, time, force=False):
        """
        :Purpose:
            Simulate peer change agent interactions.
            Knowledge if one agent is aware and one unaware, opinion if one agent
            can sway the other.
        :Input:
            agent: Agent
            partner: Agent
            PCAtype: str, either 'Knowledge' or 'Opinion'
        :Output: -
        """

        def influence(agent, partner):
            agent_opinion = agent.opinion
            partner_opinion = partner.opinion
            agent_influence = nx.closeness_centrality(self.get_Graph(), agent)
            partner_influence = nx.closeness_centrality(self.get_Graph(), partner)
            if agent_influence > partner_influence:
                partner.opinion = np.mean([agent.opinion, partner.opinion])
            elif agent_influence == partner_influence:
                pass
            else:
                agent.opinion = np.mean([agent.opinion, partner.opinion])
            if self.runRandom.random() < params.PCA_PrEP:
                if agent_opinion < params.opinion_threshold < agent.opinion:
                    self._initiate_PrEP(agent, time, force=True)
                elif partner_opinion < params.opinion_threshold < partner.opinion:
                    self._initiate_PrEP(partner, time, force=True)

        def knowledge_dissemination(partner):
            partner.awareness = True
            if (
                partner.opinion > params.opinion_threshold
                and self.runRandom.random() < params.PCA_PrEP
            ):
                self._initiate_PrEP(partner, time, force=True)

        def transmission_probability():
            if relationship._ID1.awareness and relationship._ID2.awareness:
                p = params.opinionTransmission
            else:
                p = params.knowledgeTransmission

            if num_acts == 1:
                p_total_transmission = p
            elif num_acts >= 1:
                p_total_transmission = 1.0 - binom.pmf(0, num_acts, p)
            else:
                p_total_transmission = 0
            return p_total_transmission

        acts_prob = self.runRandom.random()
        actsBin = 0
        current_p_value = 0.0

        while acts_prob > current_p_value:
            actsBin += 1
            current_p_value += params.interactionProb[relationship._rel_type][actsBin][
                "pvalue"
            ]

        minimum = params.interactionProb[relationship._rel_type][actsBin]["min"]
        maximum = params.interactionProb[relationship._rel_type][actsBin]["max"]
        if minimum == maximum:
            num_acts = minimum
        else:
            num_acts = self.runRandom.randrange(int(minimum), int(maximum))
        if num_acts < 1:
            return

        if relationship._ID1.awareness and not relationship._ID2.awareness:
            if self.runRandom.random() < transmission_probability() or force:
                partner = relationship._ID2
                knowledge_dissemination(partner)
        elif not relationship._ID1.awareness and relationship._ID2.awareness:
            if self.runRandom.random() < transmission_probability() or force:
                partner = relationship._ID2
                knowledge_dissemination(partner)
        elif relationship._ID1.awareness and relationship._ID2.awareness or force:
            if self.runRandom.random() < transmission_probability() or force:
                influence(relationship._ID1, relationship._ID2)

    def _needle_transmission(self, agent: Agent, partner: Agent, time: int):
        """
        :Purpose:
            Simulate random transmission of HIV between two IDU agents
            through needle.\n
            Agent must by HIV+ and partner not.

        :Input:
            agents : int
            partner : int
            time : int
        :Output: -
        """

        assert agent._HIV_bool
        assert not partner._HIV_bool
        assert agent._DU == "IDU"
        assert partner._DU == "IDU"

        agent_race = agent._race
        agent_sex_type = agent._SO

        MEAN_N_ACTS = (
            params.DemographicParams[agent_race][agent_sex_type]["NUMSexActs"]
            * params.cal_NeedleActScaling
        )
        share_acts = round(poisson.rvs(MEAN_N_ACTS, size=1)[0])

        if agent._SNE_bool:  # safe needle exchange - minimal sharing
            p_UnsafeNeedleShare = 0.02  # minimal needle sharing
        else:  # they do share a needle

            # If sharing, minimum of 1 share act
            if share_acts < 1:
                share_acts = 1

            p_UnsafeNeedleShare = (
                params.DemographicParams[agent_race][agent_sex_type]["NEEDLESH"]
                * params.safeNeedleExchangePrev
            )

        for n in range(share_acts):
            if self.runRandom.random() > p_UnsafeNeedleShare:
                share_acts -= 1

        if share_acts >= 1.0:
            p = agent.get_transmission_probability("NEEDLE")

            p_total_transmission: float
            if share_acts == 1:
                p_total_transmission = p
            else:
                p_total_transmission = 1.0 - binom.pmf(0, share_acts, p)

            if self.runRandom.random() < p_total_transmission:
                # if agent HIV+ partner becomes HIV+
                self._become_HIV(partner, time)

    def _sex_transmission(self, rel: Relationship, time):
        """
        :Purpose:
            Simulate random transmission of HIV between two agents through Sex.
            Needed for all users. Sex is not possible in case the agent and
            assigned partner have incompatible Sex behavior. Given other logic,
            only one member of the relationship (the agent) has HIV at this time.

        :Input:
            rel : Relationship

        :Output:
            none
        """

        if rel._ID1._HIV_bool:
            agent = rel._ID1
            partner = rel._ID2
        elif rel._ID2._HIV_bool:
            agent = rel._ID2
            partner = rel._ID1
        else:
            raise ValueError("rel must have an agent with HIV")

        # HIV status of agent and partner
        # Everything from here is only run if one of them is HIV+
        if partner._HIV_bool:
            return

        # unprotected sex probabilities for primary partnerships
        MSexActs = (
            agent.get_number_of_sexActs(self.runRandom) * params.cal_SexualActScaling
        )
        T_sex_acts = round(poisson.rvs(MSexActs, size=1)[0])

        # Get condom usage
        if params.condomUseType == "Race":
            p_SafeSex = params.DemographicParams[agent._race][agent._SO]["SAFESEX"]
        else:
            p_SafeSex = prob.safe_sex(rel._total_sex_acts)

        # Reduction of risk acts between partners for condom usage
        U_sex_acts = T_sex_acts
        for n in range(U_sex_acts):
            if self.runRandom.random() < p_SafeSex:
                U_sex_acts -= 1

        if U_sex_acts >= 1:
            # agent is HIV+
            rel._total_sex_acts += U_sex_acts
            ppAct = agent.get_transmission_probability("SEX")

            # Reduction of transmissibility for acts between partners for PrEP adherence
            if agent._PrEP_bool or partner._PrEP_bool:
                if agent._PrEPresistance or partner._PrEPresistance:
                    pass
                else:
                    if "Oral" in params.PrEP_type:  # params.PrEP_type == "Oral":
                        if agent._PrEP_adh == 1 or partner._PrEP_adh == 1:
                            ppAct = ppAct * (1.0 - params.PrEP_AdhEffic)  # 0.04
                        else:
                            ppAct = ppAct * (1.0 - params.PrEP_NonAdhEffic)  # 0.24

                    elif "Inj" in params.PrEP_type:
                        ppActReduction = (
                            -1.0 * np.exp(-5.528636721 * partner._PrEP_load) + 1
                        )
                        if agent._PrEP_adh == 1 or partner._PrEP_adh == 1:
                            ppAct = ppAct * (1.0 - ppActReduction)  # 0.04
                if partner.vaccine_bool or agent.vaccine_bool:
                    if params.vaccine_type == "HVTN702":
                        ppActPerc = 1 - np.exp(
                            -2.88
                            + 0.76 * (np.log10((partner.vaccine_time + 0.001) * 30))
                        )
                    elif params.vaccine_type == "RV144":
                        ppActPerc = 1 - np.exp(
                            -2.40 + 0.76 * (np.log10(partner.vaccine_time))
                        )
                    ppAct *= 1 - ppActPerc
                p_total_transmission: float
                if U_sex_acts == 1:
                    p_total_transmission = ppAct
                else:
                    p_total_transmission = 1.0 - binom.pmf(0, U_sex_acts, ppAct)

                if self.runRandom.random() < p_total_transmission:
                    # if agent HIV+ partner becomes HIV+
                    self._become_HIV(partner, time)

    def _become_HIV(self, agent: Agent, time: int):  # TODO rename
        """
        :Purpose:
            agent becomes HIV agent. Update all appropriate list and
            dictionaries.

        :Input:
            agent : int
        """
        if not agent._HIV_bool:
            agent._HIV_bool = True
            agent._HIV_time = 1
            agent.vaccine_bool = False
            self.NewInfections.add_agent(agent)
            self.HIV_agentSet.add_agent(agent)
            if agent._PrEP_time > 0:
                if self.runRandom.random() < params.PrEP_resist:
                    agent._PrEPresistance = 1

        if agent._PrEP_bool:
            self._discont_PrEP(agent, force=True)

    def _enroll_needle_exchange(self):
        """
        :Purpose:
            Enroll IDU agents in needle exchange
        """
        print(("\n\n!!!!Engaginge treatment process"))
        self.needle_exchange = True
        for agent in self.All_agentSet.iter_agents():
            if self.runRandom.random() < params.treatmentCov and agent._DU == "IDU":
                agent._SNE_bool = True

    def _become_high_risk(self, agent: Agent, duration: int = None):

        if agent not in self.high_risk_agentsSet._members:
            self.high_risk_agentsSet.add_agent(agent)

        if not agent._ever_high_risk_bool:
            self.New_high_risk_rolls.add_agent(agent)

        agent._high_risk_bool = True
        agent._ever_high_risk_bool = True

        if duration is not None:
            agent._high_risk_time = duration
        else:
            agent._high_risk_time = params.DemographicParams[agent._race][agent._SO][
                "HighRiskDuration"
            ]

        agent._mean_num_partners += params.HR_partnerScale

    def _incarcerate(self, agent: Agent, time: int):
        """
        :Purpose:
            To incarcerate an agent or update their incarceration variables

        :Input:
            agent : int
            time : int

        """
        hiv_bool = agent._HIV_bool
<<<<<<< HEAD
=======
        tested = agent._diagnosed
        incar_t = agent._incar_time
        incar_bool = agent._incar_bool
        haart_bool = agent._HAART_bool

        incarceration_probability = params.DemographicParams[agent._race][agent._SO][
            "INCAR"
        ]
        if agent._ever_incar_bool:
            incarceration_probability *= params.DemographicParams[agent._race][
                agent._SO
            ]["Recidivism"]
>>>>>>> bfced60d

        if agent._incar_bool:
            agent._incar_time -= 1

            if agent._incar_time == 0:  # FREE AGENT
                self.incarcerated_agentSet.remove_agent(agent)
                self.NewIncarRelease.add_agent(agent)
                agent._incar_bool = False
                agent._ever_incar_bool = True
                if params.model == "Incar":
                    if (
                        not agent._high_risk_bool and params.flag_high_risk
                    ):  # If behavioral treatment on and agent HIV, ignore HR period.
                        self._become_high_risk(agent)

<<<<<<< HEAD
                        agent._mean_num_partners = (
                            agent._mean_num_partners + params.HR_partnerScale
                        )
=======
                    if (
                        params.inc_treat_RIC
                        or params.inc_treat_HRsex_beh
                        or params.inc_treat_IDU_beh
                    ) and (time >= params.inc_treatment_startdate):
                        agent._incar_treatment_time = params.inc_treatment_dur
>>>>>>> bfced60d

                    if hiv_bool:
                        if agent._HAART_bool:
                            if (
                                self.runRandom.random() > params.inc_ARTdisc
                            ):  # 12% remain surpressed
                                pass

                            else:
                                agent._HAART_bool = False
                                agent._HAART_adh = 0
                                self.Trt_ART_agentSet.remove_agent(agent)

                            # END FORCE

        elif (
            self.runRandom.random()
            < incarceration_probability * (1 + (hiv_bool * 4)) * params.cal_IncarP
        ):
            # REVIEWED what about other sex types? -needs to be generalized
            if agent._SO == "HF":
                jailDuration = (
                    prob.HF_jail_duration
                )  # TODO: make this into one dict for all SOs
            elif agent._SO == "HM":
                jailDuration = prob.HM_jail_duration

            durationBin = current_p_value = 0
            p = self.runRandom.random()
            while p >= current_p_value:
                durationBin += 1
                current_p_value += jailDuration[durationBin]["p_value"]

            timestay = self.runRandom.randint(
                jailDuration[durationBin]["min"], jailDuration[durationBin]["max"]
            )

            if hiv_bool:
                if not agent._diagnosed:
                    if self.runRandom.random() < params.inc_PrisTestProb:
                        agent._diagnosed = True
                else:  # Then tested and HIV, check to enroll in ART
                    if self.runRandom.random() < params.inc_ARTenroll:
                        tmp_rnd = self.runRandom.random()
                        HAART_ADH = params.inc_ARTadh
                        if tmp_rnd < HAART_ADH:
                            adherence = 5
                        else:
                            adherence = self.runRandom.randint(1, 4)

                        # Add agent to HAART class set, update agent params
                        agent._HAART_bool = True
                        agent._HAART_adh = adherence
                        agent._HAART_time = time
                        self.Trt_ART_agentSet.add_agent(agent)

            agent._incar_bool = True
            agent._incar_time = timestay
            self.incarcerated_agentSet.add_agent(agent)

            # PUT PARTNERS IN HIGH RISK
            for tmpA in agent._partners:
                if not tmpA._high_risk_bool:
                    if self.runRandom.random() < params.HR_proportion:
                        self._become_high_risk(tmpA, timestay)

                if params.flag_PrEP and (
                    params.PrEP_target_model == "incarcerated"
                    or params.PrEP_target_model == "incarcerated_high_risk"
                ):
                    # Attempt to put partner on prep if less than probability
                    if not tmpA._HIV_bool and not agent.vaccine_bool:
                        self._initiate_PrEP(tmpA, time)

    # REVIEW - change verbiage to diagnosed
    def _HIVtest(self, agent: Agent, time: int):
        """
        :Purpose:
            Test the agent for HIV. If detected, add to identified list.

        :Input:
            agent : agent_Class
            time : int

        :Output:
            none
        """
        sex_type = agent._SO
        race_type = agent._race
        tested = agent._diagnosed

        def diagnose(agent):
            agent._diagnosed = True
            self.NewDiagnosis.add_agent(agent)
            self.Trt_Tstd_agentSet.add_agent(agent)
            if (
                params.setting == "Scott"
            ):  # TODO fix this logic; should get partnerTraced and then lose it after
                # For each partner, determine if found by partner testing
                for ptnr in agent._partners:
                    if ptnr._HIV_bool and not ptnr._diagnosed:
                        ptnr.partnerTraced = True
                        ptnr.traceTime = time + 1

        if not tested:
            test_prob = params.DemographicParams[race_type][sex_type]["diagnosis_rate"]

            # Rescale based on calibration param
            test_prob *= params.cal_TestFreq

            # If roll less than test probablity
            if self.runRandom.random() < test_prob:
                # Become tested, add to tested agent set
                diagnose(agent)
                # If treatment co-enrollment enabled and coverage greater than 0

            elif (
                agent.partnerTraced
                and self.runRandom.random() < 0.87
                and agent.traceTime == time
            ):
                diagnose(agent)

        agent.partnerTraced = False

    def _update_HAART(self, agent: Agent, time: int):
        """
        :Purpose:
            Account for HIV treatment through highly active antiretroviral therapy
            (HAART). HAART was implemented in 1996, hence, there is treatment only after
            1996. HIV treatment assumes that the agent knows their HIV+ status.

        :Input:
            agent : Agent
            time : int

        :Output:
            none
        """

        # Check valid input
        assert agent._HIV_bool

        agent_haart = agent._HAART_bool
        agent_race = agent._race
        agent_so = agent._SO

        # Determine probability of HIV treatment
        if time >= 0 and agent._diagnosed:
            # Go on HAART
            if not agent_haart and agent._HAART_time == 0:
                if (
                    self.runRandom.random()
                    < params.DemographicParams[agent_race][agent_so]["HAARTprev"]
                    * params.cal_ART_cov
                ):

                    HAART_ADH = params.DemographicParams[agent_race][agent_so][
                        "HAARTadh"
                    ]
                    if self.runRandom.random() < HAART_ADH:
                        adherence = 5
                    else:
                        adherence = self.runRandom.randint(1, 4)

                    # Add agent to HAART class set, update agent params
                    agent._HAART_bool = True
                    agent._HAART_adh = adherence
                    agent._HAART_time = time
                    self.Trt_ART_agentSet.add_agent(agent)

            # Go off HAART
            elif (
                agent_haart
                and self.runRandom.random()
                < params.DemographicParams[agent_race][agent_so]["HAARTdisc"]
            ):
                agent._HAART_bool = False
                agent._HAART_adh = 0
                agent._HAART_time = 0
                self.Trt_ART_agentSet.remove_agent(agent)

    def _PrEP_eligible(
        self, agent: Agent, time: int
    ) -> bool:  # REVIEWED should this be in agent? self not used - move to agent
        eligible = False
        if "Allcomers" or "Racial" in params.PrEP_target_model:
            eligible = True
        elif "CDCwomen" in params.PrEP_target_model:
            if agent._SO == "HF":
                for ptn in set(agent._relationships):
                    if ptn._ID1 == agent:
                        partner = ptn._ID2
                    else:
                        partner = ptn._ID1
                    if ptn._duration > 1:
                        if partner._DU == "IDU":
                            eligible = True
                            agent._PrEP_reason.append("IDU")
                        if partner._diagnosed:
                            eligible = True
                            agent._PrEP_reason.append("HIV test")
                        if partner._MSMW:
                            eligible = True
                            agent._PrEP_reason.append("MSMW")
        elif "cdc_msm" in params.PrEP_target_model:  # TODO make this clearer
            if agent._SO == "MSM":
                for ptn in agent._relationships:
                    if ptn._ID1 == agent:
                        partner = ptn._ID2
                    else:
                        partner = ptn._ID1
                    if ptn._duration > 1:
                        if partner._diagnosed or agent._mean_num_partners > 1:
                            eligible = True
                            break
        elif params.PrEP_target_model == "MSM":
            if agent._SO == ("MSM" or "MTF"):
                eligible = True
        elif "RandomTrial" in params.PrEP_target_model and not params.flag_PCA:
            # If using random trial
            if time == 0:
                # if in init timestep 0, use agent set elligiblity
                eligible = agent.PrEP_eligible()
            if time > 0:
                # else, false to not continue enrollment past random trial start
                eligible = False

        return eligible

    def _calc_PrEP_load(
        self, agent: Agent
    ):  # REVIEWED should this be in agent instead? self not used - move to agent
        """
        :Purpose:
            Determine load of PrEP concentration in agent.

        :Input:
            agent : agent()

        :Output:
            none
        """
        # N(t) = N0 (0.5)^(t/t_half)
        agent._PrEP_lastDose += 1
        if agent._PrEP_lastDose > 12:
            agent._PrEP_load = 0.0
        else:
            agent._PrEP_load = params.PrEP_peakLoad * (
                (0.5) ** (agent._PrEP_lastDose / (params.PrEP_halflife / 30))
            )

    def _discont_PrEP(self, agent: Agent, force: bool = False):
        # Agent must be on PrEP to discontinue PrEP
        assert agent._PrEP_bool

        # If force flag set, auto kick off prep.
        if force:
            self.Trt_PrEP_agentSet.remove_agent(agent)
            self.PrEPagents[agent._race][agent._SO] -= 1
            agent._PrEP_bool = False
            agent._PrEP_reason = []
            agent._PrEP_time = 0
        # else if agent is no longer enrolled on PrEP, increase time since last dose
        elif agent._PrEP_time > 0:
            agent._PrEP_time -= 1

        # else if agent is on PrEP, see if they should discontinue
        elif agent._PrEP_bool and agent._PrEP_time == 0:
            if (
                self.runRandom.random()
                < params.DemographicParams[agent._race][agent._SO]["PrEPdisc"]
            ):
                agent._PrEP_time = params.PrEP_falloutT
                self.Trt_PrEP_agentSet.remove_agent(agent)
                self.PrEPagents[agent._race][agent._SO] -= 1

                if "Oral" in params.PrEP_type:
                    agent._PrEP_bool = False
                    agent.PrEP_type = ""
                    agent._PrEP_reason = []
            else:  # REVIEWED: remove?
                if agent._PrEP_lastDose > 2:
                    agent._PrEP_lastDose = -1

        if "Inj" in params.PrEP_type:
            agent.update_PrEP_load()

    def vaccinate(self, ag: Agent, vax: str):
        ag.vaccine_bool = True
        ag.vaccine_type = vax
        ag.vaccine_time = 1

    def advance_vaccine(self, agent: Agent, time: int, vaxType: str, burn: bool):
        """
        :Purpose:
            Progress vaccine. Agents may receive injection or progress in time since
            injection.

        :Input:
            agent: Agent
            time: int

        :Output:
            none
        """
        initVaccine = params.init_with_vaccine
        if agent.vaccine_bool and not burn:
            agent.vaccine_time += 1
            if (
                params.flag_booster
                and agent.vaccine_time
                == params.DemographicParams[agent._race][agent._SO]["boosterInterval"]
                and self.runRandom.random()
                < params.DemographicParams[agent._race][agent._SO]["boosterProb"]
            ):
                agent.vaccinate(vaxType)

        elif time == params.vaccine_start:
            if initVaccine and burn:
                if (
                    self.runRandom.random()
                    < params.DemographicParams[agent._race][agent._SO]["vaccinePrev"]
                ):
                    self.vaccinate(agent, vaxType)
            elif not initVaccine and not burn:
                if (
                    self.runRandom.random()
                    < params.DemographicParams[agent._race][agent._SO]["vaccinePrev"]
                ):
                    self.vaccinate(agent, vaxType)

    def _initiate_PrEP(self, agent: Agent, time: int, force: bool = False):
        """
        :Purpose:
            Place agents onto PrEP treatment.
            PrEP treatment assumes that the agent knows his HIV+ status is negative.

        :Input:
            agent : Agent
            time : int
            force : default is `False`

        :Output:
            none
        """

        def _enrollPrEP(self, agent: Agent):
            agent._PrEP_bool = True
            agent._PrEP_time = 0
            self.Trt_PrEP_agentSet.add_agent(agent)
            self.newPrEPagents.add_agent(agent)

            self.PrEPagents[agent._race][agent._SO] += 1
            # if "CDCwomen" in params.PrEP_target_model:
            #     if "IDU" in agent._PrEP_reason:
            #         self.IDUprep += 1
            #     if "HIV test" in agent._PrEP_reason:
            #         self.HIVprep += 1
            #     if "MSMW" in agent._PrEP_reason:
            #         self.MSMWprep += 1

            tmp_rnd = self.runRandom.random()
            if params.setting == "AtlantaMSM":
                if (
                    tmp_rnd
                    < params.DemographicParams[agent._race][agent._SO]["PrEPadh"]
                ):
                    agent._PrEP_adh = 1
                else:
                    agent._PrEP_adh = 0
            else:
                if tmp_rnd < params.PrEP_Adherence:
                    agent._PrEP_adh = 1
                else:
                    agent._PrEP_adh = 0

            # set PrEP load and dosestep for PCK
            if "Inj" in params.PrEP_type:
                agent._PrEP_load = params.PrEP_peakLoad
                agent._PrEP_lastDose = 0
                # TODO: make this work for vaccines, all prep types
                if self.runRandom.random() < params.LAI_chance:
                    agent.PrEP_type = "Inj"
                else:
                    agent.PrEP_type = "Oral"

        # agent must exist
        assert agent is not None

        # Prep only valid for agents not on prep and are HIV negative
        if agent._PrEP_bool or agent._HIV_bool:
            return

        # Determine probability of HIV treatment
        agent_race = agent._race

        if force:
            _enrollPrEP(self, agent)
        else:
            if "Racial" in params.PrEP_target_model:
                numPrEP_agents = sum(self.PrEPagents[agent_race].values())
            else:
                numPrEP_agents = self.Trt_PrEP_agentSet.num_members()

            if (
                params.PrEP_target_model == "Incar"
                or params.PrEP_target_model == "IncarHR"
            ):
                if self.runRandom.random() < params.PrEP_Target:
                    _enrollPrEP(self, agent)
                return None
            elif "Racial" in params.PrEP_target_model:
                all_HIV_agents = set(self.All_agentSet._subset["HIV"]._members)

                all_race = set(
                    self.All_agentSet._subset["Race"]._subset[agent._race]._members
                )
                HIV_agents = len(all_HIV_agents & all_race)
                target_PrEP = (
                    int(
                        self.All_agentSet._subset["Race"]
                        ._subset[agent._race]
                        .num_members()
                    )
                    - HIV_agents
                ) * params.DemographicParams[agent._race][agent._SO]["PrEP_coverage"]

            else:
                target_PrEP = int(
                    (
                        self.All_agentSet.num_members()
                        - self.All_agentSet._subset["HIV"].num_members()
                    )
                    * params.PrEP_Target
                )

            if params.PrEP_clinic_cat == "Racial" and agent_race == "BLACK":
                if self.runRandom.random() < params.PrEP_Target:
                    _enrollPrEP(self, agent)
            elif (
                params.PrEP_target_model == "Incar"
                or params.PrEP_target_model == "IncarHR"
            ):
                if self.runRandom.random() < params.PrEP_Target:
                    _enrollPrEP(self, agent)
            elif (
                numPrEP_agents < target_PrEP
                and time >= params.PrEP_startT
                and agent.PrEP_eligible()
            ):
                _enrollPrEP(self, agent)

    def _progress_to_AIDS(self, agent: Agent):
        """
        :Purpose:
            Model the progression of HIV agents to AIDS agents
        """
        # only valid for HIV agents
        if not agent._HIV_bool:
            raise ValueError("AIDS only valid for HIV agents!agent:%s" % str(agent._ID))

        # REVIEWED Why do we check for not HAART, but then get HAART adherance? -
        # Sarah to ask Max
        if not agent._HAART_bool:
            adherenceStat = agent._HAART_adh
            p = prob.adherence_prob(adherenceStat)

            if self.runRandom.random() < p * params.cal_ProgAIDS:
                agent._AIDS_bool = True
                self.HIV_AIDS_agentSet.add_agent(agent)

    def _die_and_replace(self):

        """
        :Purpose:
            Let agents die and replace the dead agent with a new agent randomly.
        """
        # die stage
        for agent in self.All_agentSet._members:

            # agent incarcerated, don't evaluate for death
            if agent._incar_bool:
                continue

            # death rate per 1 person-month
            p = prob.get_death_rate(
                agent._HIV_bool, agent._AIDS_bool, agent._race, agent._HAART_adh
            )

            if self.runRandom.random() < p:
                self.deathSet.append(agent)

                # End all existing relationships
                for rel in agent._relationships:
                    rel.progress(forceKill=True)

                    self.Relationships.remove(rel)

                # Remove agent node and edges from network graph
                self.get_Graph().remove_node(agent)

        # replace stage
        for agent in self.deathSet:
            # Remove agent from agent class and sub-sets
            self.All_agentSet.remove_agent(agent)

            new_agent = self.create_agent(agent._race, agent._SO)
            self.add_agent_to_pop(new_agent)
            self.get_Graph().add_node(new_agent)<|MERGE_RESOLUTION|>--- conflicted
+++ resolved
@@ -130,10 +130,7 @@
         self.deathSet: List[Agent] = []  # Number of death
 
         print("\tCreating network graph")
-        self.create_graph_from_agents(
-            self.All_agentSet
-        )  # REVIEWED redundant with NetworkClass init? - review with max,
-        # logic feels scattered as NetworkClass also intializes a graph
+        self.create_graph_from_agents(self.All_agentSet)
 
         print("\n === Initialization Protocol Finished ===")
 
@@ -175,7 +172,6 @@
             print(("\tBurn Cuml Inc:\t{}".format(self.NewInfections.num_members())))
             self.NewInfections.clear_set()
             self.NewDiagnosis.clear_set()
-            self.New_high_risk_rolls.clear_set()
             self.NewIncarRelease.clear_set()
             self.newPrEPagents.clear_set()
 
@@ -235,12 +231,7 @@
             # todo: GET THIS TO THE NEW HIV COUNT
 
             print(
-<<<<<<< HEAD
-                "\tSTARTING HIV count:{}\tTotal Incarcerated:{}\t"
-                "HR+:{}\tPrEP:{}".format(
-=======
                 "\tSTARTING HIV count:{}\tTotal Incarcerated:{}\tHigh Risk+:{}\tPrEP:{}".format(
->>>>>>> bfced60d
                     self.HIV_agentSet.num_members(),
                     self.incarcerated_agentSet.num_members(),
                     self.high_risk_agentsSet.num_members(),
@@ -324,15 +315,10 @@
         :Output:
             none
         """
-<<<<<<< HEAD
         if time > 0 and not params.flag_staticN:
             self.update_partner_assignments(
                 params.PARTNERTURNOVER, self.get_Graph(), self.runRandom
             )
-=======
-        if time > 0 and (params.flag_staticN is False or burn):
-            self.update_partner_assignments(params.PARTNERTURNOVER, self.get_Graph())
->>>>>>> bfced60d
 
         for rel in self.Relationships:
             # If in burn, ignore interactions
@@ -559,8 +545,6 @@
 
         if partner_drug_type == "IDU" and agent_drug_type == "IDU":
             # Injection is possible
-            # If agent is on post incar HR treatment to prevent
-            # IDU behavior, pass IUD infections
 
             if rel_sex_possible:
                 # Sex is possible
@@ -878,8 +862,6 @@
 
         """
         hiv_bool = agent._HIV_bool
-<<<<<<< HEAD
-=======
         tested = agent._diagnosed
         incar_t = agent._incar_time
         incar_bool = agent._incar_bool
@@ -892,7 +874,6 @@
             incarceration_probability *= params.DemographicParams[agent._race][
                 agent._SO
             ]["Recidivism"]
->>>>>>> bfced60d
 
         if agent._incar_bool:
             agent._incar_time -= 1
@@ -908,18 +889,9 @@
                     ):  # If behavioral treatment on and agent HIV, ignore HR period.
                         self._become_high_risk(agent)
 
-<<<<<<< HEAD
                         agent._mean_num_partners = (
                             agent._mean_num_partners + params.HR_partnerScale
                         )
-=======
-                    if (
-                        params.inc_treat_RIC
-                        or params.inc_treat_HRsex_beh
-                        or params.inc_treat_IDU_beh
-                    ) and (time >= params.inc_treatment_startdate):
-                        agent._incar_treatment_time = params.inc_treatment_dur
->>>>>>> bfced60d
 
                     if hiv_bool:
                         if agent._HAART_bool:
@@ -939,7 +911,6 @@
             self.runRandom.random()
             < incarceration_probability * (1 + (hiv_bool * 4)) * params.cal_IncarP
         ):
-            # REVIEWED what about other sex types? -needs to be generalized
             if agent._SO == "HF":
                 jailDuration = (
                     prob.HF_jail_duration

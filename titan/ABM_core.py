--- conflicted
+++ resolved
@@ -107,24 +107,14 @@
         # Other lists / dictionaries
         self.NewInfections = Agent_set("NewInfections")
         self.NewDiagnosis = Agent_set("NewDiagnosis")
-<<<<<<< HEAD
         self.NewIncarRelease = Agent_set(
             "NewIncarRelease"
         )  # REVIEW: ask wgoedel if this is needed (doesn't print)
         self.NewHRrolls = Agent_set("NewHRrolls")  # REVIEW: ditto above
-=======
-        self.NewIncarRelease = Agent_set("NewIncarRelease")
-        self.NewHRrolls = Agent_set("NewHRrolls")
-        self.newPrEPagents = Agent_set("NewPrEPagents")
->>>>>>> 26a97eaa
 
         self.totalDiagnosis = 0
         self.treatmentEnrolled = False
-
-<<<<<<< HEAD
-        self.newPrEPagents = Agent_set("NewPrEPagents")  # REVIEW is this ever used
-=======
->>>>>>> 26a97eaa
+        self.newPrEPagents = Agent_set("NewPrEPagents")
         self.PrEPagents = {
             "BLACK": {"MSM": 0, "HF": 0, "HM": 0},
             "WHITE": {"MSM": 0, "HF": 0, "HM": 0},
@@ -165,15 +155,10 @@
                 printer(run_id, t, self.runseed, self.popseed, self.netseed, stat)
 
         def get_components():
-<<<<<<< HEAD
             return list(
                 self.G.subgraph(c).copy()
                 for c in nx.connected_components(self.G)
                 if len(c) >= params.minComponentSize
-=======
-            return sorted(
-                nx.connected_components(self.get_Graph()), key=len, reverse=True,
->>>>>>> 26a97eaa
             )
 
         def burnSimulation(burnDuration: int):
@@ -183,12 +168,9 @@
             for t in range(0, burnDuration + 1):
                 self._update_AllAgents(t, burn=True)
                 if params.flag_DandR:
-<<<<<<< HEAD
-                    self._die_and_replace(t)
+                    self._die_and_replace()
             self.All_agentSet.print_subsets()
-=======
-                    self._die_and_replace()
->>>>>>> 26a97eaa
+
             print(("\tBurn Cuml Inc:\t{}".format(self.NewInfections.num_members())))
             self.NewInfections.clear_set()
             self.NewDiagnosis.clear_set()
@@ -203,7 +185,7 @@
             firstHIV = self.runRandom.choice(self.DU_IDU_agentSet._members)
             for i in range(numPartners):
                 self.update_agent_partners(self.get_Graph(), firstHIV)
-            self._become_HIV(firstHIV)
+            self._become_HIV(firstHIV, 0)
 
         run_id = uuid.uuid4()
 
@@ -235,8 +217,9 @@
             makeAgentZero(4)
 
         if params.drawEdgeList:
-            path = "results/network/Edgelist_t0.txt"
-            self.write_G_edgelist(path)
+            fh = open("results/network/Edgelist_t{}.txt".format(0), "wb")
+            self.write_G_edgelist(fh)
+            fh.close()
 
         for t in range(1, self.tmax + 1):
             print(f"\n\t\t\t\t\t\t\t\t\t\t\t\t\t\t\t\t\t\t\t.: TIME {t}")
@@ -299,10 +282,6 @@
             self.NewIncarRelease.clear_set()
             self.newPrEPagents.clear_set()
 
-<<<<<<< HEAD
-            print((t % params.intermPrintFreq))  # REVIEW: is this broken?
-=======
->>>>>>> 26a97eaa
             if t % params.intermPrintFreq == 0:
                 if params.calcNetworkStats:
                     self.write_network_stats(t=t)
@@ -315,17 +294,11 @@
                         self.netseed,
                         get_components(),
                     )
-<<<<<<< HEAD
                 if params.drawEdgeList:  # REVIEW: is this broken?
                     print("Drawing network edge list to file")
                     fh = open("results/network/Edgelist_t{}.txt".format(t), "wb")
                     self.write_G_edgelist(fh)
                     fh.close()
-=======
-                if params.drawEdgeList:
-                    path = f"results/network/Edgelist_t{t}.txt"
-                    self.write_G_edgelist(path)
->>>>>>> 26a97eaa
 
         return stats
 
@@ -355,7 +328,7 @@
             if burn:
                 pass
             else:
-                self._agents_interact(rel)
+                self._agents_interact(time, rel)
 
             # If static network, ignore relationship progression
             if params.flag_staticN:
@@ -408,12 +381,7 @@
             if params.flag_incar:  # and not burn:
                 self._incarcerate(agent, time)
             if agent._MSMW and self.runRandom.random() < params.HIV_MSMW:
-<<<<<<< HEAD
                 self._become_HIV(agent, 0)
-=======
-                self._become_HIV(agent)
-
->>>>>>> 26a97eaa
             if agent._HIV_bool:
                 # If in burnin, ignore HIV
                 if burn:
@@ -481,16 +449,11 @@
             elif (
                 "RandomTrial" in params.PrEP_target_model and time == params.PrEP_startT
             ):
-                print("Starting random trial")
-<<<<<<< HEAD
                 components = list(
                     self.G.subgraph(c).copy()
                     for c in nx.connected_components(self.G)
                     if len(c) >= params.minComponentSize
                 )
-=======
-                components = sorted(self.connected_components(), key=len, reverse=True)
->>>>>>> 26a97eaa
                 totNods = 0
                 print(
                     "Number of components",
@@ -591,14 +554,9 @@
                 print(("Total agents in trial: ", totNods))
                 print("Number of Change Agents:", self.PCA_agentSet.num_members())
 
-<<<<<<< HEAD
     def _agents_interact(self, time: int, rel: Relationship):
-        """f
-=======
-    def _agents_interact(self, rel: Relationship) -> bool:
         """
         :Purpose:
->>>>>>> 26a97eaa
             Let IDU agent interact with a partner.
             Update IDU agents:
                 1 - determine transition type
@@ -632,7 +590,7 @@
             agent = rel._ID1
             partner = rel._ID2
         elif (
-            not rel._ID1._HIV_bool and rel._ID2._HIV_bool
+            rel._ID2._HIV_bool and not rel._ID1._HIV_bool
         ):  # If agent_2 is HIV agen1 is not, agent_2 is HIV, agent_1 is succept
             agent = rel._ID2
             partner = rel._ID1
@@ -653,23 +611,23 @@
                 # Sex is possible
                 rv = self.runRandom.random()  # REVIEW after bond types established
                 if rv < 0.25:  # Needle only (60%)
-                    self._needle_transmission(agent, partner)
+                    self._needle_transmission(agent, partner, time)
                 else:  # Both sex and needle (20%)
-                    self._needle_transmission(agent, partner)
-                    self._sex_transmission(rel)
+                    self._needle_transmission(agent, partner, time)
+                    self._sex_transmission(rel, time)
             else:
                 # Sex not possible, needle only
-                self._needle_transmission(agent, partner)
+                self._needle_transmission(agent, partner, time)
 
         elif partner_drug_type in ["NIDU", "NDU"] or agent_drug_type in ["NIDU", "NDU"]:
             if rel_sex_possible:
-                self._sex_transmission(rel)
+                self._sex_transmission(rel, time)
             else:
                 return False
         else:  # REVIEWED - sanity test, with params re-write this logic/check can move there
             raise ValueError("Agents must be either IDU, NIDU, or ND")
-
-<<<<<<< HEAD
+        return True
+
     def _pca_interaction(self, relationship: Relationship, time):
         """
         :Purpose:
@@ -754,11 +712,6 @@
                 influence(relationship._ID1, relationship._ID2)
 
     def _needle_transmission(self, agent: Agent, partner: Agent, time: int):
-=======
-        return True  # if didn't short circuit, agents interacted
-
-    def _needle_transmission(self, agent: Agent, partner: Agent):
->>>>>>> 26a97eaa
         """
         :Purpose:
             Simulate random transmission of HIV between two IDU agents
@@ -768,10 +721,7 @@
         :Input:
             agents : int
             partner : int
-<<<<<<< HEAD
             time : int
-=======
->>>>>>> 26a97eaa
         :Output: -
         """
 
@@ -817,13 +767,9 @@
 
             if self.runRandom.random() < p_total_transmission:
                 # if agent HIV+ partner becomes HIV+
-<<<<<<< HEAD
                 self._become_HIV(partner, time)
-=======
-                self._become_HIV(partner)
->>>>>>> 26a97eaa
-
-    def _sex_transmission(self, rel: Relationship):
+
+    def _sex_transmission(self, rel: Relationship, time):
         """
         :Purpose:
             Simulate random transmission of HIV between two agents through Sex.
@@ -886,13 +832,12 @@
                         else:
                             ppAct = ppAct * (1.0 - params.PrEP_NonAdhEffic)  # 0.24
 
-<<<<<<< HEAD
-                        elif "Inj" in params.PrEP_type:
-                            ppActReduction = (
-                                -1.0 * np.exp(-5.528636721 * partner._PrEP_load) + 1
-                            )
-                            if agent._PrEP_adh == 1 or partner._PrEP_adh == 1:
-                                ppAct = ppAct * (1.0 - ppActReduction)  # 0.04
+                    elif "Inj" in params.PrEP_type:
+                        ppActReduction = (
+                            -1.0 * np.exp(-5.528636721 * partner._PrEP_load) + 1
+                        )
+                        if agent._PrEP_adh == 1 or partner._PrEP_adh == 1:
+                            ppAct = ppAct * (1.0 - ppActReduction)  # 0.04
                 if partner.vaccine_bool or agent.vaccine_bool:
                     if params.vaccine_type == "HVTN702":
                         ppActPerc = 1 - np.exp(
@@ -915,35 +860,6 @@
                     self._become_HIV(partner, time)
 
     def _become_HIV(self, agent: Agent, time: int):  # TODO rename
-=======
-                    elif "Inj" in params.PrEP_type:
-                        ppActReduction = (
-                            -1.0 * np.exp(-5.528636721 * partner._PrEP_load) + 1
-                        )
-                        if agent._PrEP_adh == 1 or partner._PrEP_adh == 1:
-                            ppAct = ppAct * (1.0 - ppActReduction)  # 0.04
-
-            if partner.vaccine_bool:
-                if params.vaccine_type == "HVTN702":
-                    ppAct *= np.exp(
-                        -2.88 + 0.76 * (np.log((partner.vaccine_time + 0.001) * 30))
-                    )
-
-                elif params.vaccine_type == "RV144":
-                    ppAct *= np.exp(-2.40 + 0.76 * (np.log(partner.vaccine_time)))
-
-            p_total_transmission: float
-            if U_sex_acts == 1:
-                p_total_transmission = ppAct
-            else:
-                p_total_transmission = 1.0 - binom.pmf(0, U_sex_acts, ppAct)
-
-            if self.runRandom.random() < p_total_transmission:
-                # if agent HIV+ partner becomes HIV+
-                self._become_HIV(partner)
-
-    def _become_HIV(self, agent: Agent):
->>>>>>> 26a97eaa
         """
         :Purpose:
             agent becomes HIV agent. Update all appropriate list and
@@ -976,12 +892,7 @@
             if self.runRandom.random() < params.treatmentCov and agent._DU == "IDU":
                 agent._SNE_bool = True
 
-    # REVIEWED this isn't used anywhere, but should be! _incarcerate makes things high risk and should reference this
-<<<<<<< HEAD
     def _become_high_risk(self, agent: Agent, duration: int = None):
-=======
-    def _becomeHighRisk(self, agent: Agent, duration: int = None):
->>>>>>> 26a97eaa
 
         if agent not in self.highrisk_agentsSet._members:
             self.highrisk_agentsSet.add_agent(agent)
@@ -1010,16 +921,11 @@
 
         """
         hiv_bool = agent._HIV_bool
-<<<<<<< HEAD
         tested = agent._tested
         incar_t = agent._incar_time
         incar_bool = agent._incar_bool
         haart_bool = agent._HAART_bool
         recidivism = 1.0
-        if agent._ever_incar_bool:
-            recidivism = params.inc_Recidivism
-=======
->>>>>>> 26a97eaa
 
         if agent._incar_bool:
             agent._incar_time -= 1
@@ -1067,19 +973,13 @@
 
                             # END FORCE
 
-<<<<<<< HEAD
-        elif self.runRandom.random() < params.DemographicParams[race_type][sex_type][
-            "INCAR"
-        ] * (1 + (hiv_bool * 4)) * params.cal_IncarP * (1 + recidivism):
-=======
-        elif (
+        elif (  # TODO: add recidivism
             self.runRandom.random()
             < params.DemographicParams[agent._race][agent._SO]["INCAR"]
             * (1 + (hiv_bool * 4))
             * params.cal_IncarP
         ):
             # REVIEWED what about other sex types? -needs to be generalized - Sarah meeting with someone
->>>>>>> 26a97eaa
             if agent._SO == "HF":
                 jailDuration = (
                     prob.HF_jail_duration
@@ -1243,7 +1143,6 @@
                     agent._HAART_time = 0
                     self.Trt_ART_agentSet.remove_agent(agent)
 
-<<<<<<< HEAD
     def _PrEP_eligible(
         self, agent: Agent, time: int
     ) -> bool:  # REVIEWED should this be in agent? self not used - move to agent
@@ -1293,8 +1192,8 @@
             # If using random trial
             if time == 0:
                 # if in init timestep 0, use agent set elligiblity
-                eligible = agent.PrEP_eligible(
-                    time
+                eligible = (
+                    agent.PrEP_eligible()
                 )  # REVIEWED agent doesn't have this attribute, should this refer to the method? - use method (method needs to be moved, do that first)
             if time > 0:
                 # else, false to not continue enrollment past random trial start
@@ -1324,10 +1223,7 @@
                 (0.5) ** (agent._PrEP_lastDose / (params.PrEP_halflife / 30))
             )
 
-    def _discont_PrEP(self, agent: Agent, time: int, force: bool = False):
-=======
     def _discont_PrEP(self, agent: Agent, force: bool = False):
->>>>>>> 26a97eaa
         # Agent must be on PrEP to discontinue PrEP
         assert agent._PrEP_bool
 
@@ -1362,16 +1258,12 @@
         if "Inj" in params.PrEP_type:
             agent.update_PrEP_load()
 
-<<<<<<< HEAD
     def vaccinate(self, ag: Agent, vax: str):
         ag.vaccine_bool = True
         ag.vaccine_type = vax
         ag.vaccine_time = 1
 
     def advance_vaccine(self, agent: Agent, time: int, vaxType: str, burn: bool):
-=======
-    def advance_vaccine(self, agent: Agent, time: int, vaxType: str):
->>>>>>> 26a97eaa
         """
         :Purpose:
             Progress vaccine. Agents may receive injection or progress in time since injection.
@@ -1396,7 +1288,6 @@
                 agent.vaccinate(vaxType)
 
         elif time == params.vaccine_start:
-<<<<<<< HEAD
             if initVaccine and burn:
                 if (
                     self.runRandom.random()
@@ -1409,13 +1300,6 @@
                     < params.DemographicParams[agent._race][agent._SO]["vaccinePrev"]
                 ):
                     self.vaccinate(agent, vaxType)
-=======
-            if (
-                self.runRandom.random()
-                < params.DemographicParams[agent._race][agent._SO]["vaccinePrev"]
-            ):
-                agent.vaccinate(vaxType)
->>>>>>> 26a97eaa
 
     def _initiate_PrEP(self, agent: Agent, time: int, force: bool = False):
         """
@@ -1440,16 +1324,13 @@
             self.newPrEPagents.add_agent(agent)
 
             self.PrEPagents[agent._race][agent._SO] += 1
-<<<<<<< HEAD
-            if params.PrEP_target_model == "CDCwomen":
-                if "IDU" in agent._PrEP_reason:
-                    self.IDUprep += 1
-                if "HIV test" in agent._PrEP_reason:
-                    self.HIVprep += 1
-                if "MSMW" in agent._PrEP_reason:
-                    self.MSMWprep += 1
-=======
->>>>>>> 26a97eaa
+            # if "CDCwomen" in params.PrEP_target_model:
+            #     if "IDU" in agent._PrEP_reason:
+            #         self.IDUprep += 1
+            #     if "HIV test" in agent._PrEP_reason:
+            #         self.HIVprep += 1
+            #     if "MSMW" in agent._PrEP_reason:
+            #         self.MSMWprep += 1
 
             tmp_rnd = self.runRandom.random()
             if params.setting == "AtlantaMSM":

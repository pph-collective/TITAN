#!/usr/bin/env python3
# encoding: utf-8

# Imports
import random
from random import Random
from typing import Dict, Any, List, Sequence, Optional
import os
import uuid

import numpy as np  # type: ignore
from scipy.stats import binom  # type: ignore
from scipy.stats import poisson  # type: ignore
import networkx as nx  # type: ignore

<<<<<<< HEAD
try:
    from .agent import Agent_set, Agent, Relationship
except ImportError as e:
    raise ImportError("Can't import network_graph_tools! %s" % str(e))

try:
    from .network_graph_tools import NetworkClass
except ImportError as e:
    raise ImportError("Can't import network_graph_tools! %s" % str(e))

try:
    from .analysis_output import initiate_ResultDict, print_stats
except ImportError as e:
    raise ImportError("Can't import analysis_output! %s" % str(e))

from titan import params, probabilities as prob
=======
from .agent import Agent_set, Agent, Relationship
from .network_graph_tools import NetworkClass
from . import analysis_output as ao
from . import probabilities as prob
from . import params  # type: ignore
>>>>>>> 1faea0c2
from .ABM_partnering import sex_possible


class HIVModel(NetworkClass):
    """
    :Purpose:
        This is the core class used to simulate
        the spread of HIV and drug use in one MSA
        (Metropolitan Statistical Area).

    :Input:
        N : int
            Number of agents. Default: 1000
        tmax: int
            Number of simulation steps (years).
        runseed: int
            random seed for running the model
        popseed: int
            random seed for initalizing population
        netseed: int
            random seed for initializing network
        network_type: str
            type of network (e.g. "scale_free")
    """

    def __repr__(self):
        returnStr = "\n"
        returnStr += "Seed: %d\n" % (self.runseed)
        returnStr += "Npop: %d\n" % (params.N_POP)
        returnStr += "Time: %d\n" % (params.TIME_RANGE)
        returnStr += "Mode: %s\n" % (params.model)

        return returnStr

    def __init__(
        self,
        N: int,
        tmax: int,
        runseed: int,
        popseed: int,
        netseed: int,
        network_type: str = "",
    ):
        # Ensure param variables are defined. For backwards compatibility with params.py files
        bc_attrs = [
            "drawEdgeList",
            "inc_treat_HRsex_beh",
            "inc_treat_IDU_beh",
            "calcNetworkStats",
        ]
        for attr in bc_attrs:
            if not hasattr(params, attr):
                setattr(params, attr, False)

        if type(tmax) is not int:
            raise ValueError("Number of time steps must be integer")
        else:
            self.tmax = tmax

        def get_check_rand_int(seed):
            """
            Check the value passed of a seed, make sure it's an int, if 0, get a random seed
            """
            if type(seed) is not int:
                raise ValueError("Random seed must be integer")
            elif seed == 0:
                return random.randint(1, 1000000)
            else:
                return seed

        self.runseed = get_check_rand_int(runseed)
        self.popseed = get_check_rand_int(popseed)
        self.netseed = get_check_rand_int(netseed)

        print("=== Begin Initialization Protocol ===\n")

        NetworkClass.__init__(
            self,
            N=N,
            network_type=network_type,
            popSeed=self.popseed,
            netSeed=self.netseed,
        )

        # keep track of current time step globally for dynnetwork report
        self.totalIncarcerated = 0

        print("\n\tCreating lists")
        # Other lists / dictionaries

        self.NewInfections = Agent_set("NewInfections")
        self.NewDiagnosis = Agent_set("NewDiagnosis")
        self.NewIncarRelease = Agent_set("NewIncarRelease")
        self.NewHRrolls = Agent_set("NewHRrolls")

        self.Acute_agents: List[Agent] = []
        self.Transmit_from_agents: List[Agent] = []
        self.Transmit_to_agents: List[Agent] = []

        self.totalDiagnosis = 0
        self.treatmentEnrolled = False

        self.newPrEPagents = Agent_set("NewPrEPagents")
<<<<<<< HEAD
        self.PrEPagents = {
            "BLACK": {"MSM": 0, "HF": 0, "HM": 0},
            "WHITE": {"MSM": 0, "HF": 0, "HM": 0},
        }
        self.newPrEPenrolls = 0
        self.IDUprep = 0
        self.HIVprep = 0
        self.MSMWprep = 0
        # Set seed format. 0: pure random, -1: Stepwise from 1 to nRuns, else: fixed value
=======
>>>>>>> 1faea0c2

        # Set seed format. 0: pure random, -1: Stepwise from 1 to nRuns, else: fixed value
        print(("\tRun seed was set to:", runseed))
        self.runRandom = Random(runseed)
        random.seed(self.runseed)
        np.random.seed(self.runseed)
        print(("\tFIRST RANDOM CALL %d" % random.randint(0, 100)))

        print("\tResetting death count")
        self.deathSet: List[Agent] = []  # Number of death

        print("\tCreating network graph")
        self.create_graph_from_agents(
            self.All_agentSet
        )  # REVIEWED redundant with NetworkClass init? - review with max, logic feels scattered as NetworkClass also intializes a graph

        print("\n === Initialization Protocol Finished ===")

    def run(self):
        """
        Core of the model:
            1. Prints networkReport for first agents.
            2. Makes agents become HIV (used for current key_time tracking for acute)
            3. Loops over all time steps
                a. _update AllAgents()
                b. reset death count
                c. _ self._die_and_replace()
                d. self._update_population()
                e. self._reset_partner_count()
        """

        def print_stats(stat: Dict[str, Dict[str, int]], run_id: uuid.UUID):
            for report in params.reports:
                printer = getattr(ao, report)
                printer(run_id, t, self.runseed, self.popseed, self.netseed, stat)

        def get_components():
            return sorted(
                nx.connected_component_subgraphs(self.get_Graph()),
                key=len,
                reverse=True,
            )

        def burnSimulation(burnDuration: int):
            print(
                ("\n === Burn Initiated for {} timesteps ===".format(burnDuration + 1))
            )
            for t in range(0, burnDuration + 1):
                self._update_AllAgents(t, burn=True)

                if params.flag_DandR:
                    self._die_and_replace(t)
            print(("\tBurn Cuml Inc:\t{}".format(self.NewInfections.num_members())))
            self.NewInfections.clear_set()
            self.NewDiagnosis.clear_set()
            self.NewHRrolls.clear_set()
            self.NewIncarRelease.clear_set()
            self.newPrEPagents.clear_set()

            self.deathSet = []
            print(" === Simulation Burn Complete ===")

        run_id = uuid.uuid4()

        burnSimulation(params.burnDuration)

        print("\n === Begin Simulation Run ===")
        if params.drawFigures:
            nNodes = self.G.number_of_nodes()
            self.visualize_network(
                coloring=params.drawFigureColor,
                node_size=5000.0 / nNodes,
                curtime=0,
                iterations=10,
                label="Seed" + str(self.runseed),
            )

        if params.calcComponentStats:
            ao.print_components(
                run_id, 0, self.runseed, self.popseed, self.netseed, get_components()
            )

        def makeAgentZero(numPartners: int):
            firstHIV = self.runRandom.choice(self.DU_IDU_agentSet._members)
            for i in range(numPartners):
                self.update_agent_partners(self.get_Graph(), firstHIV)
            self._become_HIV(firstHIV, 0)

        print("\t===! Start Main Loop !===")

        # dictionary to hold results over time
        stats = {}

        # If we are using an agent zero method, create agent zero.
        if params.flag_agentZero:
            makeAgentZero(4)

        if params.drawEdgeList:
            print("Drawing network edge list to file")
            fh = open("results/network/Edgelist_t{}.txt".format(0), "wb")
            self.write_G_edgelist(fh)
            fh.close()

        for t in range(1, self.tmax + 1):
            print(f"\n\t\t\t\t\t\t\t\t\t\t\t\t\t\t\t\t\t\t\t.: TIME {t}")
            if params.drawFigures and t % params.intermPrintFreq == 0:
                self.visualize_network(
                    coloring=params.drawFigureColor,
                    node_size=5000.0 / nNodes,
                    curtime=t,
                    iterations=10,
                    label="Seed" + str(self.runseed),
                )
            # todo: GET THIS TO THE NEW HIV COUNT

            print(
                "\tSTARTING HIV count:{}\tTotal Incarcerated:{}\tHR+:{}\tPrEP:{}".format(
                    self.HIV_agentSet.num_members(),
                    self.incarcerated_agentSet.num_members(),
                    self.highrisk_agentsSet.num_members(),
                    self.Trt_PrEP_agentSet.num_members(),
                )
            )
<<<<<<< HEAD

            self.TimeStep = t
=======
>>>>>>> 1faea0c2

            self._update_AllAgents(t)

            if params.flag_DandR:
                self._die_and_replace(t)

            stats[t] = ao.get_stats(
                self.All_agentSet,
                self.HIV_agentSet,
                self.incarcerated_agentSet,
                self.Trt_PrEP_agentSet,
                self.newPrEPagents,
                self.NewInfections,
                self.NewDiagnosis,
                self.Relationships,
                self.NewHRrolls,
                self.NewIncarRelease,
                self.deathSet,
            )
            print_stats(stats[t], run_id)

            print(("Number of relationships: %d" % len(self.Relationships)))
            self.All_agentSet.print_subsets()

            self.totalDiagnosis += len(self.NewDiagnosis._members)
            if (
                self.totalDiagnosis > params.initTreatment
                and not self.treatmentEnrolled
            ):
                self._enroll_treatment(t)

            # RESET counters for the next time step
            self.deathSet = []
            self.NewInfections.clear_set()
            self.NewDiagnosis.clear_set()
            self.NewHRrolls.clear_set()
            self.NewIncarRelease.clear_set()
            self.newPrEPagents.clear_set()

            print((t % params.intermPrintFreq))
            if t % params.intermPrintFreq == 0:
                if params.calcNetworkStats:
                    self.write_network_stats(t=t)
                if params.calcComponentStats:
                    ao.print_components(
                        run_id,
                        t,
                        self.runseed,
                        self.popseed,
                        self.netseed,
                        get_components(),
                    )
                if params.drawEdgeList:
                    print("Drawing network edge list to file")
                    fh = open("results/network/Edgelist_t{}.txt".format(t), "wb")
                    self.write_G_edgelist(fh)
                    fh.close()

        return stats

    def _update_AllAgents(self, time: int, burn: bool = False):
        """
        :Purpose:
            Update IDU agents:
            For each agent:
                1 - determine agent type
                2 - get partners
                3 - agent interacts with partners
                5 - VCT (Voluntsry Counseling and Testing)
                6 - if IDU: SEP, treatment
                7 - if HIV: HAART, AIDS

        :Input:
            agent, time

        :Output:
            none
        """
        if time > 0 and params.flag_staticN is False:
            self.update_partner_assignments(params.PARTNERTURNOVER, self.get_Graph())

        self.Acute_agents = []
        self.Transmit_from_agents = []
        self.Transmit_to_agents = []

        for rel in self.Relationships:
            # If in burn, ignore interactions
            if burn:
                pass
            else:
                self._agents_interact(time, rel)

            # If static network, ignore relationship progression
            if params.flag_staticN:
                pass
            else:
                if rel.progress():
                    g = self.get_Graph()
                    if g.has_edge(rel._ID1, rel._ID2):
                        g.remove_edge(rel._ID1, rel._ID2)

                    self.Relationships.remove(rel)
                    del rel

        if params.flag_HR:
            for tmpA in self.highrisk_agentsSet.iter_agents():
                if tmpA._highrisk_time > 0:
                    tmpA._highrisk_time -= 1
                    if (
                        tmpA._SO == "HM"
                        and params.flag_PrEP
                        and (
                            params.PrEP_target_model == "HR"
                            or params.PrEP_target_model == "IncarHR"
                        )
                    ):
                        for part in tmpA._partners:
                            if not (part._HIV_bool or part.vaccine_bool):
                                self._initiate_PrEP(part, time)
                else:
                    self.highrisk_agentsSet.remove_agent(tmpA)
                    tmpA._highrisk_bool = False

                    if params.model == "Incar":
                        if tmpA._SO == "HM":
                            tmpA._mean_num_partners -= params.HR_partnerScale
                        elif tmpA._SO == "HF":
                            tmpA._mean_num_partners -= params.HR_partnerScale

        for agent in self.All_agentSet.iter_agents():
            agent._timeAlive += 1

            if params.flag_incar:  # and not burn:
                self._incarcerate(agent, time)

            if agent._MSMW and self.runRandom.random() < params.HIV_MSMW:
                self._become_HIV(agent, 0)

            if agent._HIV_bool:
                # If in burnin, ignore HIV
                if burn:
                    if agent._incar_treatment_time >= 1:
                        agent._incar_treatment_time -= 1
<<<<<<< HEAD

=======
>>>>>>> 1faea0c2
                else:
                    self._HIVtest(agent, time)
                    self._progress_to_AIDS(agent)

                    if params.flag_ART:
                        self._update_HAART(agent, time)
                        agent._HIV_time += 1
            else:
                if params.flag_PrEP:
                    if time >= params.PrEP_startT:
                        if agent._PrEP_bool:
                            self._discont_PrEP(agent, time)
                        elif params.PrEP_target_model == "Clinical":
                            pass
                        elif params.PrEP_target_model == "RandomTrial":
                            pass
<<<<<<< HEAD
                        elif (
                            self._PrEP_eligible(agent, time)
                            and not agent._PrEP_bool
                            and not agent.vaccine_bool
                        ):
=======
                        elif agent.PrEP_eligible(time) and not agent._PrEP_bool:
>>>>>>> 1faea0c2
                            self._initiate_PrEP(agent, time)
                    if (
                        "Vaccine" in params.PrEP_type
                        and not agent._PrEP_bool
                        and not burn
                    ):
                        self.advance_vaccine(agent, time, vaxType=params.vaccine_type)

        if params.flag_PrEP and time >= params.PrEP_startT:
            if params.PrEP_target_model == "Clinical":
                if time > params.PrEP_startT:
                    numPrEP_agents = self.Trt_PrEP_agentSet.num_members()
                    target_PrEP = int(
                        (
                            self.All_agentSet.num_members()
                            - self.All_agentSet._subset["HIV"].num_members()
                        )
                        * params.PrEP_Target
                    )
                    eligiblePool = [
                        ag
                        for ag in self.All_agentSet._subset["SO"]
                        ._subset["MSM"]
                        ._members
                        if (ag._PrEP_bool is False and ag._HIV_bool is False)
                    ]

                    while numPrEP_agents < target_PrEP:
                        numPrEP_agents = self.Trt_PrEP_agentSet.num_members()
                        target_PrEP = int(
                            (
                                self.All_agentSet.num_members()
                                - self.All_agentSet._subset["HIV"].num_members()
                            )
                            * params.PrEP_Target
                        )
                        selectedAgent = self._get_clinic_agent(
                            params.PrEP_clinic_cat, eligiblePool
                        )
                        if selectedAgent is not None:
                            eligiblePool.remove(
                                selectedAgent
                            )  # shouldn't be selected again
                            self._initiate_PrEP(selectedAgent, time)
            elif (
                params.PrEP_target_model == "RandomTrial" and time == params.PrEP_startT
            ):
                print("Starting random trial")
                components = sorted(
                    nx.connected_component_subgraphs(self.G), key=len, reverse=True
                )
                totNods = 0
                for comp in components:
                    totNods += comp.number_of_nodes()
                    if self.runRandom.random() < 0.5:
                        # Component selected as treatment pod!
                        for ag in comp.nodes():
                            if (ag._HIV_bool is False) and (ag._PrEP_bool is False):
                                ag._treatment_bool = True
                                if (
                                    self.runRandom.random() < params.PrEP_Target
                                    and not agent.vaccine_bool
                                ):
                                    self._initiate_PrEP(ag, time, force=True)
                print(("Total agents in trial: ", totNods))

    def _agents_interact(self, time: int, rel: Relationship):
        """
        :Purpose:
            Let IDU agent interact with a partner.
            Update IDU agents:
                1 - determine transition type
                2 - Injection rules
                3 - Sex rules
                4 - HIV transmission

        :Input:

            time : int

            rel : Relationship

            rand_gen : random number generator

        Output:
            none

        """

        # If either agent is incarcerated, skip their interaction
        if rel._ID1._incar_bool or rel._ID2._incar_bool:
            return

        if (
            rel._ID1._HIV_bool and not rel._ID2._HIV_bool
        ):  # Agent 1 is HIV, partner is succept
            agent = rel._ID1
            partner = rel._ID2
        elif (
            not rel._ID1._HIV_bool and rel._ID2._HIV_bool
        ):  # If agent_2 is HIV agen1 is not, agent_2 is HIV, agent_1 is succept
            agent = rel._ID2
            partner = rel._ID1
        else:  # neither agent is HIV or both are
            return

        rel_sex_possible = sex_possible(agent._SO, partner._SO)
        partner_drug_type = partner._DU
        agent_drug_type = agent._DU

        if partner_drug_type == "IDU" and agent_drug_type == "IDU":
            # Injection is possible
            # If agent is on post incar HR treatment to prevent IDU behavior, pass IUD infections
            if agent._incar_treatment_time > 0 and params.inc_treat_IDU_beh:
                return

            elif rel_sex_possible:
                # Sex is possible
                rv = self.runRandom.random()
                if rv < 0.25:  # Needle only (60%)
                    self._needle_transmission(agent, partner, time)
                else:  # Both sex and needle (20%)
                    self._needle_transmission(agent, partner, time)
                    self._sex_transmission(time, rel)
            else:
                # Sex not possible, needle only
                self._needle_transmission(agent, partner, time)

        elif partner_drug_type in ["NIDU", "NDU"] or agent_drug_type in ["NIDU", "NDU"]:
            if rel_sex_possible:
                self._sex_transmission(time, rel)
            else:
                return
        else:  # REVIEWED - sanity test, with params re-write this logic/check can move there
            raise ValueError("Agents must be either IDU, NIDU, or ND")

    def _needle_transmission(self, agent: Agent, partner: Agent, time: int):
        """
        :Purpose:
            Simulate random transmission of HIV between two IDU agents
            through needle.\n
            Agent must by HIV+ and partner not.

        :Input:
            agents : int
            partner : int
        time : int
        :Output: -
        """

        assert agent._HIV_bool
        assert not partner._HIV_bool
        assert agent._DU == "IDU"
        assert partner._DU == "IDU"

        agent_race = agent._race
        agent_sex_type = agent._SO

        MEAN_N_ACTS = (
            params.DemographicParams[agent_race][agent_sex_type]["NUMSexActs"]
            * params.cal_NeedleActScaling
        )
        share_acts = poisson.rvs(MEAN_N_ACTS, size=1)[0]

        if agent._SNE_bool:  # Do they share a needle?
            p_UnsafeNeedleShare = 0.02  # no needle sharing
        else:  # they do share a needle
            # HIV+ ?
            if share_acts < 1:
                share_acts = 1

            p_UnsafeNeedleShare = (
                params.DemographicParams[agent_race][agent_sex_type]["NEEDLESH"]
                * params.safeNeedleExchangePrev
            )

        for n in range(share_acts):
            if self.runRandom.random() > p_UnsafeNeedleShare:
                share_acts -= 1

        if share_acts >= 1.0:
            p = agent.get_transmission_probability("NEEDLE")

            p_total_transmission: float
            if share_acts == 1:
                p_total_transmission = p
            else:
                p_total_transmission = 1.0 - binom.pmf(0, share_acts, p)

            if self.runRandom.random() < p_total_transmission:
                # if agent HIV+ partner becomes HIV+
                self._become_HIV(partner, time)
                self.Transmit_from_agents.append(agent)
                self.Transmit_to_agents.append(partner)
                if agent.get_acute_status(time):
                    self.Acute_agents.append(agent)

    def _sex_transmission(self, time: int, rel: Relationship):
        """
        :Purpose:
            Simulate random transmission of HIV between two agents through Sex.
            Needed for all users. Sex is not possible in case the agent and
            assigned partner have incompatible Sex behavior. Given other logic,
            only one member of the relationship (the agent) has HIV at this time.

        :Input:
            time : int
            rel : Relationship

        :Output:
            none
        """

        if rel._ID1._HIV_bool:
            agent = rel._ID1
            partner = rel._ID2
        elif rel._ID2._HIV_bool:
            agent = rel._ID2
            partner = rel._ID1
        else:
            raise ValueError("rel must have an agent with HIV")

        # HIV status of agent and partner
        # Everything from here is only run if one of them is HIV+
        if partner._HIV_bool:
            return
<<<<<<< HEAD
        elif HIVstatus_Agent or HIVstatus_Partner:
            # Define probabilities for unsafe sex
            # unprotected sex probabilities for primary partnerships
            MSexActs = self._get_number_of_sexActs(agent) * params.cal_SexualActScaling
            T_sex_acts1 = int(poisson.rvs(MSexActs, size=1))

            num_int = rel._total_sex_acts
            # Get condom usage
            if params.condomUseType == "Race":
                p_UnsafeSafeSex1 = params.DemographicParams[Race_Agent][Type_agent][
                    "UNSAFESEX"
                ]
            else:
                p_UnsafeSafeSex1 = prob.unsafe_sex(num_int)

            # Reduction of risk acts between partners for condom usage
            # REVIEWED - what's with U_sex_acts1 and U_sex_acts2, U_sex_acts2 never seems to update - max to review
            U_sex_acts1 = T_sex_acts1
            for n in range(U_sex_acts1):
                if self.runRandom.random() < p_UnsafeSafeSex1:
                    U_sex_acts1 -= 1

            U_sex_acts2 = U_sex_acts1

            if U_sex_acts2 >= 1:
                # if agent HIV+
                rel._total_sex_acts += U_sex_acts2
                if HIVstatus_Agent == 1 or HIVstatus_Partner == 1:
                    ppAct = self.get_transmission_probability(agent, "SEX")

                    # Reduction of transmissibility for acts between partners for PrEP adherence
                    if agent._PrEP_bool or partner._PrEP_bool:
                        if agent._PrEPresistance or partner._PrEPresistance:
                            pass

                        else:
                            if (
                                "Oral" in params.PrEP_type
                            ):  # params.PrEP_type == "Oral":
                                if agent._PrEP_adh == 1 or partner._PrEP_adh == 1:
                                    ppAct = ppAct * (1.0 - params.PrEP_AdhEffic)  # 0.04
                                else:
                                    ppAct = ppAct * (
                                        1.0 - params.PrEP_NonAdhEffic
                                    )  # 0.24

                            elif "Inj" in params.PrEP_type:
                                ppActReduction = (
                                    -1.0 * np.exp(-5.528636721 * partner._PrEP_load) + 1
                                )
                                if agent._PrEP_adh == 1 or partner._PrEP_adh == 1:
                                    ppAct = ppAct * (1.0 - ppActReduction)  # 0.04
                    if partner.vaccine_bool:
                        if params.vaccine_type == "HVTN702":
                            ppActReduction = 1 - np.exp(
                                -2.88
                                + 0.76 * (np.log(partner.vaccine_time + 0.001 * 30))
                            )

                        elif params.vaccine_type == "RV144":
                            ppActReduction = 1 - np.exp(
                                -2.40 + 0.76 * (np.log(partner.vaccine_time))
                            )
                        ppAct *= 1 - ppActReduction

                    if U_sex_acts2 == 1:
                        p_total_transmission = ppAct
=======

        # unprotected sex probabilities for primary partnerships
        MSexActs = (
            agent.get_number_of_sexActs(self.runRandom) * params.cal_SexualActScaling
        )
        T_sex_acts = int(poisson.rvs(MSexActs, size=1))

        # Get condom usage
        if params.condomUseType == "Race":
            p_UnsafeSafeSex = params.DemographicParams[agent._race][agent._SO][
                "UNSAFESEX"
            ]
        else:
            p_UnsafeSafeSex = prob.unsafe_sex(rel._total_sex_acts)

        # Reduction of risk acts between partners for condom usage
        U_sex_acts = T_sex_acts
        for n in range(U_sex_acts):
            if self.runRandom.random() < p_UnsafeSafeSex:
                U_sex_acts -= 1

        if U_sex_acts >= 1:
            # agent is HIV+
            rel._total_sex_acts += U_sex_acts
            ppAct = agent.get_transmission_probability("SEX")

            # Reduction of transmissibility for acts between partners for PrEP adherence
            if partner._PrEP_bool:
                if partner._PrEPresistance:
                    pass  # partner prep resistant, no risk reduction

                elif params.PrEP_type == "Oral":
                    if partner._PrEP_adh == 1:
                        ppAct = ppAct * (1.0 - params.PrEP_AdhEffic)  # 0.04
>>>>>>> 1faea0c2
                    else:
                        ppAct = ppAct * (1.0 - params.PrEP_NonAdhEffic)  # 0.24

<<<<<<< HEAD
                    if self.runRandom.random() < p_total_transmission:
                        self.Transmit_from_agents.append(agent)
                        self.Transmit_to_agents.append(partner)
                        self._become_HIV(partner, time)
                        if isAcute:
                            self.Acute_agents.append(agent)
                        else:
                            pass
=======
                elif params.PrEP_type == "Inj":
                    ppActReduction = (
                        -1.0 * np.exp(-5.528636721 * partner._PrEP_load) + 1
                    )
                    if partner._PrEP_adh == 1:
                        ppAct = ppAct * (1.0 - ppActReduction)  # 0.04

            p_total_transmission: float
            if U_sex_acts == 1:
                p_total_transmission = ppAct
>>>>>>> 1faea0c2
            else:
                p_total_transmission = 1.0 - binom.pmf(0, U_sex_acts, ppAct)

            if self.runRandom.random() < p_total_transmission:
                # if agent HIV+ partner becomes HIV+
                self.Transmit_from_agents.append(agent)
                self.Transmit_to_agents.append(partner)
                self._become_HIV(partner, time)
                if agent.get_acute_status(time):
                    self.Acute_agents.append(agent)

    def _become_HIV(self, agent: Agent, time: int):
        """
        :Purpose:
            agent becomes HIV agent. Update all appropriate list and
            dictionaries.

        :Input:
            agent : int
            time : int
        """
        if not agent._HIV_bool:
            agent._HIV_bool = True
            agent._HIV_time = 1
            agent.vaccine_bool = False
            self.NewInfections.add_agent(agent)
            self.HIV_agentSet.add_agent(agent)
            if agent._PrEP_time > 0:
                if self.runRandom.random() < params.PrEP_resist:
                    agent._PrEPresistance = 1

        if agent._PrEP_bool:
            self._discont_PrEP(agent, time, force=True)

    def _enroll_treatment(self, time: int):
        """
        :Purpose:
<<<<<<< HEAD
            Enroll agents with HIV in syringe exchange
=======
            Enroll IDU agents in needle exchange
>>>>>>> 1faea0c2

        :Input:
            time : int
        """
        print(("\n\n!!!!Engaginge treatment process: %d" % time))
        self.treatmentEnrolled = True
        for agent in self.All_agentSet.iter_agents():
            if self.runRandom.random() < params.treatmentCov and agent._DU == "IDU":
                agent._SNE_bool = True

    # REVIEWED this isn't used anywhere, but should be! _incarcerate makes things high risk and should reference this
    def _becomeHighRisk(self, agent: Agent, HRtype: str = "", duration: int = None):

        if agent not in self.highrisk_agentsSet._members:
            self.highrisk_agentsSet.add_agent(agent)
        if not agent._everhighrisk_bool:
            self.NewHRrolls.add_agent(agent)

        agent._highrisk_bool = True
        agent._everhighrisk_bool = True

        if duration is not None:
            agent._highrisk_time = duration
        else:
            agent._highrisk_time = params.HR_M_dur

    def _incarcerate(self, agent: Agent, time: int):
        """
        :Purpose:
            To incarcerate an agent or update their incarceration variables

        :Input:
            agent : int
            time : int

        """
        sex_type = agent._SO
        race_type = agent._race
        hiv_bool = agent._HIV_bool
        tested = agent._tested
        incar_t = agent._incar_time
        incar_bool = agent._incar_bool
        haart_bool = agent._HAART_bool

        if incar_bool:
            agent._incar_time -= 1

            # get out if t=0
            if incar_t == 1:  # FREE AGENT
                self.incarcerated_agentSet.remove_agent(agent)
                self.NewIncarRelease.add_agent(agent)
                agent._incar_bool = False
                agent._ever_incar_bool = True
                if params.model == "Incar":
                    if (
                        not agent._highrisk_bool and params.flag_HR
                    ):  # If behavioral treatment on and agent HIV, ignore HR period.
                        if (
                            params.inc_treat_HRsex_beh
                            and hiv_bool
                            and (time >= params.inc_treatment_startdate)
                        ):
                            pass
                        else:  # Else, become high risk
                            self.highrisk_agentsSet.add_agent(agent)
                            if not agent._everhighrisk_bool:
                                self.NewHRrolls.add_agent(agent)

                            agent._mean_num_partners = (
                                agent._mean_num_partners + params.HR_partnerScale
                            )
                            agent._highrisk_bool = True
                            agent._everhighrisk_bool = True
                            agent._highrisk_time = params.HR_M_dur

                    if (
                        params.inc_treat_RIC
                        or params.inc_treat_HRsex_beh
                        or params.inc_treat_IDU_beh
                    ) and (time >= params.inc_treatment_startdate):
                        agent._incar_treatment_time = params.inc_treatment_dur

                    if hiv_bool:
                        if haart_bool:
                            if (
                                self.runRandom.random() > params.inc_ARTdisc
                            ):  # 12% remain surpressed
                                pass

                            else:
                                agent._HAART_bool = False
                                agent._HAART_adh = 0
                                self.Trt_ART_agentSet.remove_agent(agent)

                            # END FORCE

        elif (
            self.runRandom.random()
            < params.DemographicParams[race_type][sex_type]["INCAR"]
            * (1 + (hiv_bool * 4))
            * params.cal_IncarP
        ):
            if agent._SO == "HF":
                jailDuration = prob.HF_jail_duration
            elif agent._SO == "HM":
                jailDuration = prob.HM_jail_duration

            durationBin = current_p_value = 0
            p = self.runRandom.random()
            while p > current_p_value:
                durationBin += 1
                current_p_value += jailDuration[durationBin]["p_value"]
            timestay = self.runRandom.randint(
                jailDuration[durationBin]["min"], jailDuration[durationBin]["max"]
            )

            if hiv_bool:
                if not tested:
                    if self.runRandom.random() < params.inc_PrisTestProb:
                        agent._tested = True
                else:  # Then tested and HIV, check to enroll in ART
                    if self.runRandom.random() < params.inc_ARTenroll:
                        tmp_rnd = self.runRandom.random()
                        HAART_ADH = params.inc_ARTadh
                        if tmp_rnd < HAART_ADH:
                            adherence = 5
                        else:
                            adherence = self.runRandom.randint(1, 4)

                        # Add agent to HAART class set, update agent params
                        agent._HAART_bool = True
                        agent._HAART_adh = adherence
                        agent._HAART_time = time
                        self.Trt_ART_agentSet.add_agent(agent)

            agent._incar_bool = True
            agent._incar_time = timestay
            self.incarcerated_agentSet.add_agent(agent)
            self.totalIncarcerated += 1

            # PUT PARTNERS IN HIGH RISK
            for tmpA in agent._partners:
                if not tmpA._highrisk_bool:
                    if self.runRandom.random() < params.HR_proportion:
                        if not tmpA._highrisk_bool:
                            self.highrisk_agentsSet.add_agent(tmpA)
                            if not tmpA._everhighrisk_bool:
                                self.NewHRrolls.add_agent(tmpA)
                            tmpA._mean_num_partners += (
                                params.HR_partnerScale
                            )  # 32.5 #2 + 3.25 from incar HR
                            tmpA._highrisk_bool = True
                            tmpA._everhighrisk_bool = True
                            tmpA._highrisk_time = params.HR_F_dur
                if params.flag_PrEP and (
                    params.PrEP_target_model == "Incar"
                    or params.PrEP_target_model == "IncarHR"
                ):
                    # Atempt to put partner on prep if less than probability
                    if not tmpA._HIV_bool and not agent.vaccine_bool:
                        self._initiate_PrEP(tmpA, time)

    # REVIEW - change verbage to diagnosed
    def _HIVtest(self, agent: Agent, time: int):
        """
        :Purpose:
            Test the agent for HIV. If detected, add to identified list.

        :Input:
            agent : agent_Class
            time : int

        :Output:
            none
        """
<<<<<<< HEAD
        sex_type = agent._SO
        race_type = agent._race
        tested = agent._tested

        def diagnose(agent):
            agent._tested = True
            self.NewDiagnosis.add_agent(agent)
            self.Trt_Tstd_agentSet.add_agent(agent)
            if (
                params.setting == "Scott"
            ):  # TODO fix this logic; should get partnerTraced and then lose it after
                # For each partner, determine if found by partner testing
                for ptnr in agent._partners:
                    if ptnr._HIV_bool and not ptnr._tested:
                        ptnr.partnerTraced = True
                        ptnr.traceTime = time + 1

        if not tested:
            test_prob = params.DemographicParams[race_type][sex_type]["HIVTEST"]

            # Rescale based on calibration param
            test_prob *= params.cal_TestFreq

            # If roll less than test probablity
            if self.runRandom.random() < test_prob:
                # Become tested, add to tested agent set
                diagnose(agent)
                # If treatment co-enrollment enabled and coverage greater than 0

            elif (
                agent.partnerTraced
                and self.runRandom.random() < 0.87
                and agent.traceTime == time
            ):
                diagnose(agent)
        agent.partnerTraced = False

    def _initiate_HAART(self, agent: Agent, time: int):
=======
        if agent._tested:  # agent already tested, no need to test
            return

        # Rescale based on calibration param
        test_prob = (
            params.DemographicParams[agent._race][agent._SO]["HIVTEST"]
            * params.cal_TestFreq
        )

        # If roll less than test probablity
        if self.runRandom.random() < test_prob:
            # Become tested, add to tested agent set
            agent._tested = True
            self.NewDiagnosis.add_agent(agent)
            self.Trt_Tstd_agentSet.add_agent(agent)

    def _update_HAART(self, agent: Agent, time: int):
>>>>>>> 1faea0c2
        """
        :Purpose:
            Account for HIV treatment through highly active antiretroviral therapy (HAART).
            HAART was implemented in 1996, hence, there is treatment only after 1996.
            HIV treatment assumes that the agent knows their HIV+ status.

        :Input:
            agent : Agent
            time : int

        :Output:
            none
        """

        # Check valid input
        assert agent._HIV_bool

        agent_haart = agent._HAART_bool
        agent_race = agent._race
        agent_so = agent._SO

        # Set HAART agents adherence at t=0 for all instanced HAART
        if time == 0 and agent_haart:
            if agent._HAART_adh == 0:
                HAART_ADH = params.DemographicParams[agent_race][agent_so]["HAARTadh"]
                if self.runRandom.random() < HAART_ADH:
                    adherence = 5
                else:
                    adherence = self.runRandom.randint(1, 4)

                # add to agent haart set
                agent._HAART_adh = adherence
                agent._HAART_time = time

        # Determine probability of HIV treatment
        if time >= 0 and agent._tested:
            # Go on HAART
            if not agent_haart and agent._HAART_time == 0:
                if (
                    self.runRandom.random()
                    < params.DemographicParams[agent_race][agent_so]["HAARTprev"]
                    * params.cal_ART_cov
                ):

                    HAART_ADH = params.DemographicParams[agent_race][agent_so][
                        "HAARTadh"
                    ]
                    if self.runRandom.random() < HAART_ADH:
                        adherence = 5
                    else:
                        adherence = self.runRandom.randint(1, 4)

                    # Add agent to HAART class set, update agent params
                    agent._HAART_bool = True
                    agent._HAART_adh = adherence
                    agent._HAART_time = time
                    self.Trt_ART_agentSet.add_agent(agent)

            # Go off HAART
            elif (
                agent_haart
                and self.runRandom.random()
                < params.DemographicParams[agent_race][agent_so]["HAARTdisc"]
            ):
                if not (agent._incar_treatment_time > 0 and params.inc_treat_RIC):
                    agent._HAART_bool = False
                    agent._HAART_adh = 0
                    agent._HAART_time = 0
                    self.Trt_ART_agentSet.remove_agent(agent)

<<<<<<< HEAD
    def _PrEP_eligible(
        self, agent: Agent, time: int
    ) -> bool:  # REVIEWED should this be in agent? self not used - move to agent
        eligible = False
        if params.PrEP_target_model in ["Allcomers", "Racial"]:
            eligible = True
        elif params.PrEP_target_model == "CDCwomen":
            if agent._SO == "HF":
                for ptn in set(agent._relationships):
                    if ptn._ID1 == agent:
                        partner = ptn._ID2
                    else:
                        partner = ptn._ID1
                    if ptn._duration > 1:
                        if partner._DU == "IDU":
                            eligible = True
                            agent._PrEP_reason.append("IDU")
                        if partner._tested:
                            eligible = True
                            agent._PrEP_reason.append("HIV test")
                        if partner._MSMW:
                            eligible = True
                            agent._PrEP_reason.append("MSMW")
        elif params.PrEP_target_model == "CDCmsm":
            if agent._SO == "MSM":
                for ptn in agent._relationships:
                    if ptn._ID1 == agent:
                        partner = ptn._ID2
                    else:
                        partner = ptn._ID1
                    if ptn._duration > 1:
                        if partner._tested or agent._mean_num_partners > 1:
                            eligible = True
                            break
        elif params.PrEP_target_model == "HighPN5":
            if agent._mean_num_partners >= 5:
                eligible = True
        elif params.PrEP_target_model == "HighPN10":
            if agent._mean_num_partners >= 10:
                eligible = True
        elif params.PrEP_target_model == "SRIns":
            if agent._sexualRole == "Insertive":
                eligible = True
        elif params.PrEP_target_model == "MSM":
            if agent._SO == ("MSM" or "MTF"):
                eligible = True
        elif params.PrEP_target_model == "RandomTrial":
            # If using random trial
            if time == 0:
                # if in init timestep 0, use agent set elligiblity
                eligible = (
                    agent._PrEP_eligible
                )  # REVIEWED agent doesn't have this attribute, should this refer to the method? - use method (method needs to be moved, do that first)
            if time > 0:
                # else, false to not continue enrollment past random trial start
                eligible = False

        return eligible

    def _calc_PrEP_load(
        self, agent: Agent
    ):  # REVIEWED should this be in agent instead? self not used - move to agent
        """
        :Purpose:
            Determine load of PrEP concentration in agent.

        :Input:
            agent : agent()

        :Output:
            none
        """
        # N(t) = N0 (0.5)^(t/t_half)
        agent._PrEP_lastDose += 1
        if agent._PrEP_lastDose > 12:
            agent._PrEP_load = 0.0
        else:
            agent._PrEP_load = params.PrEP_peakLoad * (
                (0.5) ** (agent._PrEP_lastDose / (params.PrEP_halflife / 30))
            )

=======
>>>>>>> 1faea0c2
    def _discont_PrEP(self, agent: Agent, time: int, force: bool = False):
        # Agent must be on PrEP to discontinue PrEP
        assert agent._PrEP_bool

        # If force flag set, auto kick off prep.
        if force:
            self.Trt_PrEP_agentSet.remove_agent(agent)
            self.PrEPagents[agent._race][agent._SO] -= 1
            agent._PrEP_bool = False
            agent._PrEP_reason = []
            agent._PrEP_time = 0
        # else if agent is no longer enrolled on PrEP, increase time since last dose
        elif agent._PrEP_time > 0:
<<<<<<< HEAD
            if agent._PrEP_time == 1:
                agent._PrEP_bool = False
                agent._PrEP_reason = []
                agent._PrEP_time -= 1
                self.PrEPagents[agent._race][agent._SO] -= 1
            else:
                agent._PrEP_time -= 1

=======
            agent._PrEP_time -= 1
>>>>>>> 1faea0c2
        # else if agent is on PrEP, see if they should discontinue
        elif agent._PrEP_bool and agent._PrEP_time == 0:
            if (
                self.runRandom.random()
                < params.DemographicParams[agent._race][agent._SO]["PrEPdisc"]
            ):
                agent._PrEP_time = params.PrEP_falloutT
                self.Trt_PrEP_agentSet.remove_agent(agent)
                self.PrEPagents[agent._race][agent._SO] -= 1

                if "Oral" in params.PrEP_type:
                    agent._PrEP_bool = False
                    agent._PrEP_reason = []
            else:  # if not discontinue, see if its time for a new shot.
                if agent._PrEP_lastDose > 2:
                    agent._PrEP_lastDose = -1

        if params.PrEP_type == "Inj":
            agent.update_PrEP_load()

    def vaccinate(self, ag: Agent, vax: str):
        ag.vaccine_bool = True
        ag.vaccine_type = vax

    def advance_vaccine(self, agent: Agent, time: int, vaxType: str):
        """
        :Purpose:
            Progress vaccine. Agents may receive injection or progress in time since injection.

        :Input:
            agent: Agent
            time: int

        :Output:
            none
        """
        if agent.vaccine_bool:
            agent.vaccine_time += 1
            timeSinceVaccination = agent.vaccine_time
            if (
                params.flag_booster
                and timeSinceVaccination
                == params.DemographicParams[agent._race][agent._SO]["boosterInterval"]
                and self.runRandom.random()
                < params.DemographicParams[agent._race][agent._SO]["boosterProb"]
            ):
                self.vaccinate(agent, vaxType)
        elif time == params.vaccine_start:
            if (
                self.runRandom.random()
                < params.DemographicParams[agent._race][agent._SO]["vaccinePrev"]
            ):
                self.vaccinate(agent, vaxType)

    def _initiate_PrEP(self, agent: Agent, time: int, force: bool = False):
        """
        :Purpose:
            Place agents onto PrEP treatment.
            PrEP treatment assumes that the agent knows his HIV+ status is negative.

        :Input:
            agent : Agent
            time : int
            force : default is `False`

        :Output:
            none
        """

        # REVIEWED _PrEP_time is initialized to zero, but then decremented to remove from PrEP - Sarah to review with Max
        def _enrollPrEP(self, agent: Agent):
            agent._PrEP_bool = True
            agent._PrEP_time = 0
            self.Trt_PrEP_agentSet.add_agent(agent)
            self.newPrEPagents.add_agent(agent)
<<<<<<< HEAD
            self.PrEPagents[agent._race][agent._SO] += 1
            self.newPrEPenrolls += 1
            if params.PrEP_target_model == "CDCwomen":
                if "IDU" in agent._PrEP_reason:
                    self.IDUprep += 1
                if "HIV test" in agent._PrEP_reason:
                    self.HIVprep += 1
                if "MSMW" in agent._PrEP_reason:
                    self.MSMWprep += 1
=======

>>>>>>> 1faea0c2
            tmp_rnd = self.runRandom.random()
            if params.setting == "AtlantaMSM":
                if (
                    tmp_rnd
                    < params.DemographicParams[agent._race][agent._SO]["PrEPadh"]
                ):
                    agent._PrEP_adh = 1
                else:
                    agent._PrEP_adh = 0
            else:
                if tmp_rnd < params.PrEP_Adherence:
                    agent._PrEP_adh = 1
                else:
                    agent._PrEP_adh = 0

            # set PrEP load and dosestep for PCK
            if params.PrEP_type == "Inj":
                agent._PrEP_load = params.PrEP_peakLoad
                agent._PrEP_lastDose = 0

        # agent must exist
        assert agent is not None

        # Check valid input
<<<<<<< HEAD
        # Prep only valid for agents not vaccinated or on PrEP and HIV negative
        if agent._PrEP_bool or agent._HIV_bool or agent.vaccine_bool:
            return None
=======
        # Prep only valid for agents not on prep and are HIV negative
        if agent._PrEP_bool or agent._HIV_bool:
            return
>>>>>>> 1faea0c2

        # Determine probability of HIV treatment
        agent_race = agent._race

        if force:
            _enrollPrEP(self, agent)
        else:
            if params.PrEP_target_model == "Racial":
                numPrEP_agents = sum(self.PrEPagents[agent_race].values())
            else:
                numPrEP_agents = self.Trt_PrEP_agentSet.num_members()

            if params.PrEP_target_model == "Clinical":
                target_PrEP_population = (
                    self.All_agentSet.num_members() - self.HIV_agentSet.num_members()
                )
                target_PrEP = target_PrEP_population * params.PrEP_Target
<<<<<<< HEAD
            elif (
                params.PrEP_target_model == "Incar"
                or params.PrEP_target_model == "IncarHR"
            ):
                if self.runRandom.random() < params.PrEP_Target:
                    _enrollPrEP(self, agent)
                return None
            elif params.PrEP_target_model == "Racial":
                all_HIV_agents = set(self.All_agentSet._subset["HIV"]._members)
                all_race = set(
                    self.All_agentSet._subset["Race"]._subset[agent._race]._members
                )
                HIV_agents = len(all_HIV_agents & all_race)
                # print("HIV agents", HIV_agents, "totHIV", len(all_HIV_agents))
                target_PrEP = (
                    int(
                        self.All_agentSet._subset["Race"]
                        ._subset[agent._race]
                        .num_members()
                    )
                    - HIV_agents
                ) * params.DemographicParams[agent._race][agent._SO]["PrEP_coverage"]
=======
>>>>>>> 1faea0c2
            else:
                target_PrEP = int(
                    (
                        self.All_agentSet.num_members()
                        - self.All_agentSet._subset["HIV"].num_members()
                    )
                    * params.PrEP_Target
                )

            if params.PrEP_clinic_cat == "Racial" and agent_race == "BLACK":
                if self.runRandom.random() < params.PrEP_Target:
                    _enrollPrEP(self, agent)
            elif (
                params.PrEP_target_model == "Incar"
                or params.PrEP_target_model == "IncarHR"
            ):
                if self.runRandom.random() < params.PrEP_Target:
                    _enrollPrEP(self, agent)
            elif (
                numPrEP_agents < target_PrEP
                and time >= params.PrEP_startT
                and agent.PrEP_eligible(time)
            ):
                _enrollPrEP(self, agent)

    def _get_clinic_agent(
        self, clinicBin: str, eligiblePool: Sequence[Agent]
    ) -> Optional[Agent]:
        pMatch = 0.0
        RN = self.runRandom.random()
        for i in range(6):  # 6 is exclusive
            if RN < pMatch:
                break
            else:
                pMatch += params.clinicAgents[clinicBin][i]["Prob"]
                minNum = params.clinicAgents[clinicBin][i]["min"]
                maxNum = params.clinicAgents[clinicBin][i]["max"]

        # try twice to match
        for i in range(1, 3):
            randomK_sample = self.runRandom.sample(
                eligiblePool, params.cal_ptnrSampleDepth
            )
            eligibleK_Pool = [
                ag
                for ag in randomK_sample
                if (
                    (ag._mean_num_partners >= minNum)
                    and (ag._mean_num_partners <= maxNum)
                )
            ]
            if eligibleK_Pool:
                return self.runRandom.choice(eligibleK_Pool)
            else:
                print(
                    (
                        "Looking for agent with min:%d and max %d failed %d times"
                        % (minNum, maxNum, i)
                    )
                )

        print("No suitable PrEP agent")
        return None

    def _progress_to_AIDS(self, agent: Agent):
        """
        :Purpose:
            Model the progression of HIV agents to AIDS agents
        """
        # only valid for HIV agents
        if not agent._HIV_bool:
            raise ValueError("AIDS only valid for HIV agents!agent:%s" % str(agent._ID))

        # if agent not in self.AIDS_agents:
        if not agent._HAART_bool:
            adherenceStat = agent._HAART_adh
            p = prob.adherence_prob(adherenceStat)

            if self.runRandom.random() < p * params.cal_ProgAIDS:
                agent._AIDS_bool = True
                self.HIV_AIDS_agentSet.add_agent(agent)

<<<<<<< HEAD
    def _reset_death_count(self):
        self.num_Deaths = {}
        self.deathSet = []
        for HIV_status in ["Total", "HIV-", "HIV+"]:
            self.num_Deaths.update({HIV_status: {}})
            for tmp_type in [HIV_status, "MSM", "HM", "HF", "WSW", "MTF"]:
                self.num_Deaths[HIV_status].update({tmp_type: 0})

    def _die_and_replace(self, time: int):
=======
    def _die_and_replace(self, time: int, reported: bool = True):
>>>>>>> 1faea0c2
        """
        :Purpose:
            Let agents die and replace the dead agent with a new agent randomly.
        """
        for agent in self.All_agentSet._members:

            # agent incarcerated, don't evaluate for death
            if agent._incar_bool:
                pass

            # death rate per 1 person-month
            p = prob.get_death_rate(
                agent._HIV_bool, agent._AIDS_bool, agent._race, agent._HAART_adh
            )

            if self.runRandom.random() < p:
                self.deathSet.append(agent)

                # End all existing relationships
                for rel in agent._relationships:
                    rel.progress(forceKill=True)

                    self.Relationships.remove(rel)

<<<<<<< HEAD
                    # Remove agent from PrEP agents
                    if agent._PrEP_bool:
                        self.PrEPagents[agent._race][agent._SO] -= 1

                    # Delete agent object
                    del agent
=======
                # Remove agent node and edges from network graph
                self.get_Graph().remove_node(agent)
>>>>>>> 1faea0c2

                # Remove agent from agent class and sub-sets
                self.All_agentSet.remove_agent(agent)

                agent_cl = self._return_new_Agent_class(agent._race, agent._SO)
                self.create_agent(agent_cl, agent._race)
                self.get_Graph().add_node(agent_cl)<|MERGE_RESOLUTION|>--- conflicted
+++ resolved
@@ -13,30 +13,12 @@
 from scipy.stats import poisson  # type: ignore
 import networkx as nx  # type: ignore
 
-<<<<<<< HEAD
-try:
-    from .agent import Agent_set, Agent, Relationship
-except ImportError as e:
-    raise ImportError("Can't import network_graph_tools! %s" % str(e))
-
-try:
-    from .network_graph_tools import NetworkClass
-except ImportError as e:
-    raise ImportError("Can't import network_graph_tools! %s" % str(e))
-
-try:
-    from .analysis_output import initiate_ResultDict, print_stats
-except ImportError as e:
-    raise ImportError("Can't import analysis_output! %s" % str(e))
-
-from titan import params, probabilities as prob
-=======
+
 from .agent import Agent_set, Agent, Relationship
 from .network_graph_tools import NetworkClass
 from . import analysis_output as ao
 from . import probabilities as prob
 from . import params  # type: ignore
->>>>>>> 1faea0c2
 from .ABM_partnering import sex_possible
 
 
@@ -140,19 +122,6 @@
         self.treatmentEnrolled = False
 
         self.newPrEPagents = Agent_set("NewPrEPagents")
-<<<<<<< HEAD
-        self.PrEPagents = {
-            "BLACK": {"MSM": 0, "HF": 0, "HM": 0},
-            "WHITE": {"MSM": 0, "HF": 0, "HM": 0},
-        }
-        self.newPrEPenrolls = 0
-        self.IDUprep = 0
-        self.HIVprep = 0
-        self.MSMWprep = 0
-        # Set seed format. 0: pure random, -1: Stepwise from 1 to nRuns, else: fixed value
-=======
->>>>>>> 1faea0c2
-
         # Set seed format. 0: pure random, -1: Stepwise from 1 to nRuns, else: fixed value
         print(("\tRun seed was set to:", runseed))
         self.runRandom = Random(runseed)
@@ -275,11 +244,6 @@
                     self.Trt_PrEP_agentSet.num_members(),
                 )
             )
-<<<<<<< HEAD
-
-            self.TimeStep = t
-=======
->>>>>>> 1faea0c2
 
             self._update_AllAgents(t)
 
@@ -423,10 +387,7 @@
                 if burn:
                     if agent._incar_treatment_time >= 1:
                         agent._incar_treatment_time -= 1
-<<<<<<< HEAD
-
-=======
->>>>>>> 1faea0c2
+
                 else:
                     self._HIVtest(agent, time)
                     self._progress_to_AIDS(agent)
@@ -443,15 +404,7 @@
                             pass
                         elif params.PrEP_target_model == "RandomTrial":
                             pass
-<<<<<<< HEAD
-                        elif (
-                            self._PrEP_eligible(agent, time)
-                            and not agent._PrEP_bool
-                            and not agent.vaccine_bool
-                        ):
-=======
                         elif agent.PrEP_eligible(time) and not agent._PrEP_bool:
->>>>>>> 1faea0c2
                             self._initiate_PrEP(agent, time)
                     if (
                         "Vaccine" in params.PrEP_type
@@ -678,7 +631,6 @@
         # Everything from here is only run if one of them is HIV+
         if partner._HIV_bool:
             return
-<<<<<<< HEAD
         elif HIVstatus_Agent or HIVstatus_Partner:
             # Define probabilities for unsafe sex
             # unprotected sex probabilities for primary partnerships
@@ -746,55 +698,10 @@
 
                     if U_sex_acts2 == 1:
                         p_total_transmission = ppAct
-=======
-
-        # unprotected sex probabilities for primary partnerships
-        MSexActs = (
-            agent.get_number_of_sexActs(self.runRandom) * params.cal_SexualActScaling
-        )
-        T_sex_acts = int(poisson.rvs(MSexActs, size=1))
-
-        # Get condom usage
-        if params.condomUseType == "Race":
-            p_UnsafeSafeSex = params.DemographicParams[agent._race][agent._SO][
-                "UNSAFESEX"
-            ]
-        else:
-            p_UnsafeSafeSex = prob.unsafe_sex(rel._total_sex_acts)
-
-        # Reduction of risk acts between partners for condom usage
-        U_sex_acts = T_sex_acts
-        for n in range(U_sex_acts):
-            if self.runRandom.random() < p_UnsafeSafeSex:
-                U_sex_acts -= 1
-
-        if U_sex_acts >= 1:
-            # agent is HIV+
-            rel._total_sex_acts += U_sex_acts
-            ppAct = agent.get_transmission_probability("SEX")
-
-            # Reduction of transmissibility for acts between partners for PrEP adherence
-            if partner._PrEP_bool:
-                if partner._PrEPresistance:
-                    pass  # partner prep resistant, no risk reduction
-
-                elif params.PrEP_type == "Oral":
-                    if partner._PrEP_adh == 1:
-                        ppAct = ppAct * (1.0 - params.PrEP_AdhEffic)  # 0.04
->>>>>>> 1faea0c2
+
                     else:
                         ppAct = ppAct * (1.0 - params.PrEP_NonAdhEffic)  # 0.24
 
-<<<<<<< HEAD
-                    if self.runRandom.random() < p_total_transmission:
-                        self.Transmit_from_agents.append(agent)
-                        self.Transmit_to_agents.append(partner)
-                        self._become_HIV(partner, time)
-                        if isAcute:
-                            self.Acute_agents.append(agent)
-                        else:
-                            pass
-=======
                 elif params.PrEP_type == "Inj":
                     ppActReduction = (
                         -1.0 * np.exp(-5.528636721 * partner._PrEP_load) + 1
@@ -805,7 +712,6 @@
             p_total_transmission: float
             if U_sex_acts == 1:
                 p_total_transmission = ppAct
->>>>>>> 1faea0c2
             else:
                 p_total_transmission = 1.0 - binom.pmf(0, U_sex_acts, ppAct)
 
@@ -843,11 +749,7 @@
     def _enroll_treatment(self, time: int):
         """
         :Purpose:
-<<<<<<< HEAD
-            Enroll agents with HIV in syringe exchange
-=======
             Enroll IDU agents in needle exchange
->>>>>>> 1faea0c2
 
         :Input:
             time : int
@@ -1023,7 +925,6 @@
         :Output:
             none
         """
-<<<<<<< HEAD
         sex_type = agent._SO
         race_type = agent._race
         tested = agent._tested
@@ -1061,26 +962,7 @@
                 diagnose(agent)
         agent.partnerTraced = False
 
-    def _initiate_HAART(self, agent: Agent, time: int):
-=======
-        if agent._tested:  # agent already tested, no need to test
-            return
-
-        # Rescale based on calibration param
-        test_prob = (
-            params.DemographicParams[agent._race][agent._SO]["HIVTEST"]
-            * params.cal_TestFreq
-        )
-
-        # If roll less than test probablity
-        if self.runRandom.random() < test_prob:
-            # Become tested, add to tested agent set
-            agent._tested = True
-            self.NewDiagnosis.add_agent(agent)
-            self.Trt_Tstd_agentSet.add_agent(agent)
-
     def _update_HAART(self, agent: Agent, time: int):
->>>>>>> 1faea0c2
         """
         :Purpose:
             Account for HIV treatment through highly active antiretroviral therapy (HAART).
@@ -1151,7 +1033,6 @@
                     agent._HAART_time = 0
                     self.Trt_ART_agentSet.remove_agent(agent)
 
-<<<<<<< HEAD
     def _PrEP_eligible(
         self, agent: Agent, time: int
     ) -> bool:  # REVIEWED should this be in agent? self not used - move to agent
@@ -1233,8 +1114,6 @@
                 (0.5) ** (agent._PrEP_lastDose / (params.PrEP_halflife / 30))
             )
 
-=======
->>>>>>> 1faea0c2
     def _discont_PrEP(self, agent: Agent, time: int, force: bool = False):
         # Agent must be on PrEP to discontinue PrEP
         assert agent._PrEP_bool
@@ -1248,18 +1127,8 @@
             agent._PrEP_time = 0
         # else if agent is no longer enrolled on PrEP, increase time since last dose
         elif agent._PrEP_time > 0:
-<<<<<<< HEAD
-            if agent._PrEP_time == 1:
-                agent._PrEP_bool = False
-                agent._PrEP_reason = []
-                agent._PrEP_time -= 1
-                self.PrEPagents[agent._race][agent._SO] -= 1
-            else:
-                agent._PrEP_time -= 1
-
-=======
             agent._PrEP_time -= 1
->>>>>>> 1faea0c2
+
         # else if agent is on PrEP, see if they should discontinue
         elif agent._PrEP_bool and agent._PrEP_time == 0:
             if (
@@ -1335,7 +1204,7 @@
             agent._PrEP_time = 0
             self.Trt_PrEP_agentSet.add_agent(agent)
             self.newPrEPagents.add_agent(agent)
-<<<<<<< HEAD
+
             self.PrEPagents[agent._race][agent._SO] += 1
             self.newPrEPenrolls += 1
             if params.PrEP_target_model == "CDCwomen":
@@ -1345,9 +1214,7 @@
                     self.HIVprep += 1
                 if "MSMW" in agent._PrEP_reason:
                     self.MSMWprep += 1
-=======
-
->>>>>>> 1faea0c2
+
             tmp_rnd = self.runRandom.random()
             if params.setting == "AtlantaMSM":
                 if (
@@ -1372,15 +1239,10 @@
         assert agent is not None
 
         # Check valid input
-<<<<<<< HEAD
-        # Prep only valid for agents not vaccinated or on PrEP and HIV negative
-        if agent._PrEP_bool or agent._HIV_bool or agent.vaccine_bool:
-            return None
-=======
+
         # Prep only valid for agents not on prep and are HIV negative
         if agent._PrEP_bool or agent._HIV_bool:
             return
->>>>>>> 1faea0c2
 
         # Determine probability of HIV treatment
         agent_race = agent._race
@@ -1398,7 +1260,7 @@
                     self.All_agentSet.num_members() - self.HIV_agentSet.num_members()
                 )
                 target_PrEP = target_PrEP_population * params.PrEP_Target
-<<<<<<< HEAD
+
             elif (
                 params.PrEP_target_model == "Incar"
                 or params.PrEP_target_model == "IncarHR"
@@ -1421,8 +1283,7 @@
                     )
                     - HIV_agents
                 ) * params.DemographicParams[agent._race][agent._SO]["PrEP_coverage"]
-=======
->>>>>>> 1faea0c2
+
             else:
                 target_PrEP = int(
                     (
@@ -1505,19 +1366,8 @@
                 agent._AIDS_bool = True
                 self.HIV_AIDS_agentSet.add_agent(agent)
 
-<<<<<<< HEAD
-    def _reset_death_count(self):
-        self.num_Deaths = {}
-        self.deathSet = []
-        for HIV_status in ["Total", "HIV-", "HIV+"]:
-            self.num_Deaths.update({HIV_status: {}})
-            for tmp_type in [HIV_status, "MSM", "HM", "HF", "WSW", "MTF"]:
-                self.num_Deaths[HIV_status].update({tmp_type: 0})
-
-    def _die_and_replace(self, time: int):
-=======
     def _die_and_replace(self, time: int, reported: bool = True):
->>>>>>> 1faea0c2
+
         """
         :Purpose:
             Let agents die and replace the dead agent with a new agent randomly.
@@ -1542,17 +1392,8 @@
 
                     self.Relationships.remove(rel)
 
-<<<<<<< HEAD
-                    # Remove agent from PrEP agents
-                    if agent._PrEP_bool:
-                        self.PrEPagents[agent._race][agent._SO] -= 1
-
-                    # Delete agent object
-                    del agent
-=======
                 # Remove agent node and edges from network graph
                 self.get_Graph().remove_node(agent)
->>>>>>> 1faea0c2
 
                 # Remove agent from agent class and sub-sets
                 self.All_agentSet.remove_agent(agent)

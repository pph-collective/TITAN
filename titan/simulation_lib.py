--- conflicted
+++ resolved
@@ -33,7 +33,6 @@
     """
     Default 0 if denominator is 0, otherwise divide as normal
     """
-<<<<<<< HEAD
     if denominator == 0:
         return 0.0
     else:
@@ -46,41 +45,6 @@
     """
     for t in stats.keys():
         stat = stats[t]["ALL"]["ALL"]
-=======
-    for t in stats.keys():
-        results["Prv_HIV"][t].append(
-            1.0 * stats[t]["ALL"]["ALL"]["numHIV"] / stats[t]["ALL"]["ALL"]["numAgents"]
-        )
-        if stats[t]["ALL"]["ALL"]["numHIV"] == 0:
-            results["Prv_AIDS"][t].append(0)
-        else:
-            results["Prv_AIDS"][t].append(
-                1.0
-                * stats[t]["ALL"]["ALL"]["numAIDS"]
-                / stats[t]["ALL"]["ALL"]["numHIV"]
-            )
-
-        results["Prv_Test"][t].append(
-            1.0
-            * stats[t]["ALL"]["ALL"]["numTested"]
-            / max(stats[t]["ALL"]["ALL"]["numHIV"], 1)
-        )
-        if stats[t]["ALL"]["ALL"]["numTested"] == 0:
-            results["Prv_ART"][t].append(0)
-        else:
-            results["Prv_ART"][t].append(
-                1.0
-                * stats[t]["ALL"]["ALL"]["numART"]
-                / stats[t]["ALL"]["ALL"]["numTested"]
-            )
-
-        results["Prv_PrEP"][t].append(
-            1.0
-            * stats[t]["ALL"]["ALL"]["numPrEP"]
-            / stats[t]["ALL"]["ALL"]["numAgents"]
-        )
->>>>>>> d0e76fc2
-
         results["Prv_HIV"][t].append(safe_divide(stat["numHIV"], stat["numAgents"]))
         results["Prv_AIDS"][t].append(safe_divide(stat["numAIDS"], stat["numHIV"]))
         results["Prv_Test"][t].append(safe_divide(stat["numTested"], stat["numHIV"]))

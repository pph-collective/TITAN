--- conflicted
+++ resolved
@@ -286,17 +286,9 @@
             agent.high_risk = False
 
             if self.features.incar:
-<<<<<<< HEAD
                 agent.mean_num_partners["Sex"] -= self.high_risk.partner_scale
                 agent.mean_num_partners["Sex"] = max(
                     0, agent.mean_num_partners["Sex"]
-=======
-                agent.mean_num_partners -= np.ceil(
-                    self.high_risk.partner_scale / self.pop.mean_rel_duration
-                )
-                agent.mean_num_partners = max(
-                    0, agent.mean_num_partners
->>>>>>> dbc9a12f
                 )  # make sure not negative
                 agent.target_partners["Sex"] = utils.poisson(
                     agent.mean_num_partners["Sex"], self.np_random
@@ -957,17 +949,9 @@
                     not agent.high_risk and self.features.high_risk
                 ):  # If behavioral treatment on and agent HIV, ignore HR period.
                     self.become_high_risk(agent)
-<<<<<<< HEAD
                     agent.mean_num_partners["Sex"] += self.high_risk.partner_scale
                     agent.target_partners["Sex"] = utils.poisson(
                         agent.mean_num_partners["Sex"], self.np_random
-=======
-                    agent.mean_num_partners += np.ceil(
-                        self.high_risk.partner_scale / self.pop.mean_rel_duration
-                    )
-                    agent.target_partners = utils.poisson(
-                        agent.mean_num_partners, self.np_random
->>>>>>> dbc9a12f
                     )
                     self.pop.update_partnerability(agent)
 

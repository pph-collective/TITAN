# Imports
import random
from typing import Dict, List, Optional
from copy import copy
import os

import numpy as np  # type: ignore
import networkx as nx  # type: ignore
import nanoid  # type: ignore


from .agent import AgentSet, Agent, Relationship
from .population import Population
from .network import NetworkGraphUtils
from . import output as ao
from . import probabilities as prob
from . import utils
from .parse_params import ObjMap


class HIVModel:
    """
    :Purpose:
        This is the core class used to simulate
        the spread of HIV and drug use in one MSA
        (Metropolitan Statistical Area).

    :Input:
        params: ObjMap - the parameter object for this model
    """

    def __repr__(self):
        res = "\n"
        res += f"Seed: {self.run_seed}\n"
        res += f"Npop: {self.params.model.num_pop}\n"
        res += f"Time: {self.params.model.time.num_steps}\n"

        return res

    def __init__(self, params: ObjMap, population: Optional[Population] = None):

        self.params = params
        # pre-fetch commonly used param sub-sets for performance
        self.features = params.features
        self.calibration = params.calibration

        print("=== Begin Initialization Protocol ===\n")

        if population is None:
            print("\tGenerating new population")
            self.pop = Population(params)
        else:
            print("\tUsing provided population")
            self.pop = population

        self.network_utils: Optional[NetworkGraphUtils]
        if params.model.network.enable:
            self.network_utils = NetworkGraphUtils(self.pop.graph)
        else:
            self.network_utils = None

        print("\n\tCreating lists")
        # Other lists / dictionaries
        self.new_infections = AgentSet("new_infections")
        self.new_dx = AgentSet("new_dx")
        self.new_incar_release = AgentSet("new_incar_release")
        self.new_high_risk = AgentSet("new_high_risk")
        self.new_prep = AgentSet("new_prep")

        self.ssp_enrolled_risk = 0.0

        self.time = -1 * self.params.model.time.burn_steps  # burn is negative time
        self.id = nanoid.generate(size=8)

        # Set seed format. 0: pure random, else: fixed value
        self.run_seed = utils.get_check_rand_int(params.model.seed.run)
        print(f"\tRun seed was set to: {self.run_seed}")
        self.run_random = random.Random(self.run_seed)
        self.np_random = np.random.RandomState(self.run_seed)
        random.seed(self.run_seed)
        print(("\tFIRST RANDOM CALL {}".format(random.randint(0, 100))))

        print("\tResetting death count")
        self.deaths: List[Agent] = []  # Number of death

        print("\n === Initialization Protocol Finished ===")

    def print_stats(self, stat: Dict[str, Dict[str, int]], outdir: str):
        for report in self.params.outputs.reports:
            printer = getattr(ao, report)
            printer(
                self.id,
                self.time,
                self.run_seed,
                self.pop.pop_seed,
                stat,
                self.params,
                outdir,
            )

        # network-based reports
        if (
            self.time % self.params.outputs.print_frequency == 0
            and self.params.model.network.enable
        ):
            assert (
                self.network_utils is not None
            ), "Graph must be enabled to print network reports"

            network_outdir = os.path.join(outdir, "network")
            if self.params.outputs.network.draw_figures:
                self.network_utils.visualize_network(
                    network_outdir, curtime=self.time, label=f"{self.id}"
                )

            if self.params.outputs.network.calc_component_stats:
                ao.print_components(
                    self.id,
                    self.time,
                    self.run_seed,
                    self.pop.pop_seed,
                    self.pop.connected_components(),
                    network_outdir,
                    self.params.classes.races,
                )

            if self.params.outputs.network.calc_network_stats:
                self.network_utils.write_network_stats(
                    network_outdir, self.id, self.time
                )

            if self.params.outputs.network.edge_list:
                self.network_utils.write_graph_edgelist(
                    network_outdir, self.id, self.time
                )

    def reset_trackers(self):
        self.new_infections.clear_set()
        self.new_dx.clear_set()
        self.new_high_risk.clear_set()
        self.new_incar_release.clear_set()
        self.new_prep.clear_set()
        self.deaths = []

    def run(self, outdir: str):
        """
        Core of the model:
            1. Prints networkReport for first agents.
            2. Makes agents become HIV (used for current key_time tracking for acute)
            3. Loops over all time steps
                a. _update AllAgents()
                b. reset death count
                c. _ self.die_and_replace()
                d. self._update_population()
                e. self._reset_partner_count()
        """
        if self.params.model.time.burn_steps > 0:
            print("\t===! Start Burn Loop !===")
        else:
            # make sure t0 things get printed
            stats = ao.get_stats(
                self.pop.all_agents,
                self.new_prep,
                self.new_infections,
                self.new_dx,
                self.new_high_risk,
                self.new_incar_release,
                self.deaths,
                self.params,
            )
            self.print_stats(stats, outdir)
        # burn is negative time, model run starts at t = 1
        for i in range(
            -1 * self.params.model.time.burn_steps, self.params.model.time.num_steps
        ):
            self.time += 1
            burn = True if self.time < 1 else False
            self.step(outdir, burn=burn)
            self.reset_trackers()

            if self.time == 0:
                if self.params.model.time.burn_steps > 0:
                    print("\t===! Burn Loop Complete !===")
                print("\t===! Start Main Loop !===")

        print("\t===! Main Loop Complete !===")

    def step(self, outdir: str, burn: bool = False):
        print(f"\n\t\t\t\t\t\t\t\t\t\t\t\t\t\t\t\t\t\t\t.: TIME {self.time}")
        print(
            "\tSTARTING HIV count:{}\tTotal Incarcerated:{}\tHR+:{}\t"
            "PrEP:{}".format(
                self.pop.hiv_agents.num_members(),
                sum([1 for a in self.pop.all_agents if a.incar]),
                self.pop.high_risk_agents.num_members(),
                sum([1 for a in self.pop.all_agents if a.prep]),
            )
        )

        self.timeline_scaling()

        self.update_all_agents(burn=burn)

        stats = ao.get_stats(
            self.pop.all_agents,
            self.new_prep,
            self.new_infections,
            self.new_dx,
            self.new_high_risk,
            self.new_incar_release,
            self.deaths,
            self.params,
        )
        self.print_stats(stats, outdir)

        print(("Number of relationships: {}".format(len(self.pop.relationships))))
        self.pop.all_agents.print_subsets()

    def update_all_agents(self, burn: bool = False):
        """
        :Purpose:
            Update agents.  For a time step, update all of the agents and relationships

        :Input:
            agent, time

        :Output:
            none
        """
        # If agent zero enabled, create agent zero at the beginning of main loop.
        if self.time == self.params.agent_zero.start_time and self.features.agent_zero:
            self.make_agent_zero()

        if not self.features.static_network:
            self.pop.update_partner_assignments(t=self.time)
            if self.pop.enable_graph:
                self.pop.trim_graph()

        for rel in self.pop.relationships:
            # If before hiv start time, ignore interactions
            if (self.time >= self.params.hiv.start) or (not burn and self.features.pca):
                self.agents_interact(rel)

        if self.features.syringe_services:
            self.update_syringe_services()

        for agent in self.pop.all_agents:
            # happy birthday agents!
            if (
                self.time > 0
                and (self.time % self.params.model.time.steps_per_year) == 0
            ):
                agent.age += 1

            if self.features.high_risk:
                self.update_high_risk(agent)

            if (
                self.features.pca
                and self.run_random.random()
                < agent.location.params.prep.pca.awareness.prob
                and not burn
            ):
                agent.prep_awareness = True
                if self.run_random.random() < agent.location.params.prep.pca.prep.prob:
                    self.initiate_prep(agent, force=True)

            if self.features.incar:
                self.incarcerate(agent)

            if (
                agent.msmw
                and self.run_random.random() < agent.location.params.msmw.hiv.prob
            ):
                self.hiv_convert(agent)

            if agent.hiv:
                agent.hiv_time += 1
                # If HIV hasn't started, ignore
                if self.time >= self.params.hiv.start:
                    self.diagnose_hiv(agent)
                    self.progress_to_aids(agent)

                    if self.features.haart:
                        self.update_haart(agent)
            else:
                if self.features.prep:
                    if self.time >= agent.location.params.prep.start:
                        if agent.prep:
                            self.discontinue_prep(agent)
                        elif agent.prep_eligible(
                            agent.location.params.prep.target_model,
                            agent.location.params.partnership.ongoing_duration,
                        ):
                            self.initiate_prep(agent)

                    if self.features.vaccine and not agent.prep:
                        self.advance_vaccine(
                            agent, vaxType=agent.location.params.vaccine.type, burn=burn
                        )

        if (
            self.features.prep
            and self.time == agent.location.params.prep.start
            and agent.location.params.prep.target_model == "RandomTrial"
        ):
            self.initialize_random_trial()

        # If static network, ignore relationship progression
        if not self.features.static_network:
            for rel in copy(self.pop.relationships):
                if rel.progress():
                    self.pop.remove_relationship(rel)

        if self.features.die_and_replace:
            self.die_and_replace()

    def make_agent_zero(self):
        bonds = [  # Find what bond_types have the allowed interaction
            bond
            for bond, act_type in self.params.classes.bond_types.items()
            if self.params.agent_zero.interaction_type in act_type.acts_allowed
        ]
        max_partners = 0
        max_agent = None
        zero_eligible = []
        for agent in self.pop.all_agents:
            num_partners = agent.get_num_partners(bond_types=bonds)
            if num_partners >= self.params.agent_zero.num_partners:
                zero_eligible.append(agent)
            if num_partners > max_partners:
                max_partners = num_partners
                max_agent = agent

        agent_zero = utils.safe_random_choice(zero_eligible, self.run_random)
        if agent_zero:  # if eligible agent, make agent 0
            self.hiv_convert(agent_zero)
        elif self.params.agent_zero.fallback and max_agent is not None:
            self.hiv_convert(max_agent)
        else:
            raise ValueError("No agent zero!")

    def timeline_scaling(self):
        """
        Scale/un-scale any params with timeline_scaling definitions per their
        definition.  Applied to all parameters (main model, and location specific).
        """
        if not self.features.timeline_scaling:
            return None

<<<<<<< HEAD
        # gather all of the param objectss to be scaled
        params_set = {self.params}
        for location in self.pop.geography.locations.values():
            params_set.add(location.params)

        # iterate over each param and update the values if the time is right
        for params in params_set:
            for param, defn in params.timeline_scaling.timeline.items():
                if param != "ts_default":
                    if defn.time_start == self.time:
                        print(f"timeline scaling - {param}")
                        utils.scale_param(params, param, defn.scalar)
                    elif defn.time_stop == self.time:
                        print(f"timeline un-scaling - {param}")
                        utils.scale_param(params, param, 1 / defn.scalar)
=======
        # parse the param path and scale the param
        def scale_param(param, scalar):
            path = param.split("|")
            scaling_item = self.params
            for p in path[:-1]:
                scaling_item = scaling_item[p]

            old_val = scaling_item[path[-1]]
            print(f"timeline_scaling - {param}: {old_val} => {old_val * scalar}")
            scaling_item[path[-1]] = old_val * scalar

        for defn in self.params.timeline_scaling.timeline.values():
            param = defn.parameter
            if param != "ts_default":
                if defn["time_start"] == self.time:
                    scale_param(param, defn["scalar"])
                elif defn["time_stop"] == self.time:
                    scale_param(param, 1 / defn["scalar"])
>>>>>>> 5df7f3c6

    def update_high_risk(self, agent: Agent):
        """
        :Purpose:
            Update high risk agents or remove them from high risk pool
        """
        if agent not in self.pop.high_risk_agents:
            return None

        if agent.high_risk_time > 0:
            agent.high_risk_time -= 1
            if (
                agent.sex_type == "HM"
                and self.features.prep
                and (
                    agent.location.params.prep.target_model
                    in ("high_risk", "incarcerated_high_risk")
                )
            ):
                for part in agent.iter_partners():
                    if not (part.hiv or part.vaccine):
                        self.initiate_prep(part)
        else:
            self.pop.high_risk_agents.remove_agent(agent)
            agent.high_risk = False

            if self.features.incar:
                for bond in agent.location.params.high_risk.partnership_types:
                    agent.mean_num_partners[
                        bond
                    ] -= agent.location.params.high_risk.partner_scale
                    agent.mean_num_partners[bond] = max(
                        0, agent.mean_num_partners[bond]
                    )  # make sure not negative
                    agent.target_partners[bond] = utils.poisson(
                        agent.mean_num_partners[bond], self.np_random
                    )
                    while len(agent.partners[bond]) > agent.target_partners[bond]:
                        rel = utils.safe_random_choice(
                            agent.relationships, self.run_random
                        )
                        if rel is not None:
                            rel.progress(force=True)
                            self.pop.remove_relationship(rel)

    def initialize_random_trial(self):
        """
        :Purpose:
            Initialize random trial in population
        """
        assert (
            self.params.model.network.enable
        ), "Network must be enabled for random trial"

        print("Starting random trial")
        components = self.pop.connected_components()

        total_nodes = 0
        print(
            "Number of components",
            len([1 for comp in components if comp.number_of_nodes()]),
        )
        for comp in components:
            total_nodes += comp.number_of_nodes()
<<<<<<< HEAD

=======
>>>>>>> 5df7f3c6
            if (
                self.run_random.random()
                < self.params.prep.random_trial.intervention.prob
            ):
                # Component selected as treatment pod!
                if not self.features.pca:
                    for ag in comp.nodes():
                        ag.random_trial_enrolled = True
                        if not ag.hiv and not ag.prep:
                            ag.intervention_ever = True
                            if (
                                self.run_random.random() < self.prep.target
                                and not ag.vaccine
                            ):
                                self.initiate_prep(ag, force=True)
                elif self.params.prep.pca.choice == "eigenvector":
                    centrality = nx.algorithms.centrality.eigenvector_centrality(comp)
                    assert len(centrality) >= 1, "Empty centrality"
                    ordered_centrality = sorted(centrality, key=centrality.get)
                    intervention_agent = False
                    for ag in ordered_centrality:
                        ag.random_trial_enrolled = True
                        if not ag.hiv and not intervention_agent:
                            ag.prep_awareness = True
                            ag.pca = True
                            ag.pca_suitable = True
                            ag.intervention_ever = True
                            intervention_agent = True

                    if not intervention_agent:
                        ag = ordered_centrality[0]
<<<<<<< HEAD
                        ag._pca = True
                elif self.params.prep.pca.choice == "bridge":
=======
                elif self.prep.pca.choice == "bridge":
>>>>>>> 5df7f3c6
                    # list all edges that are bridges
                    for ag in comp.nodes:
                        ag.random_trial_enrolled = True

                    all_bridges = list(nx.bridges(comp))
                    comp_agents = [
                        agent
                        for agents in all_bridges
                        for agent in agents
                        if not agent.hiv
                    ]  # all suitable agents in bridges

                    if comp_agents:
                        chosen_agent = utils.safe_random_choice(
                            comp_agents, self.run_random
                        )  # select change agent
                        chosen_agent.prep_awareness = True  # make aware
                        chosen_agent.pca = True
                        chosen_agent.pca_suitable = True
                    else:
                        chosen_agent = list(comp.nodes)[0]
                        chosen_agent.pca = True

<<<<<<< HEAD
                elif self.params.prep.pca.choice == "random":
                    suitable_agent_choices = [ag for ag in comp.nodes if not ag.hiv]
=======
                elif self.prep.pca.choice == "random":
                    suitable_agent_choices = []
                    for ag in comp.nodes:
                        ag.random_trial_enrolled = True
                        if not ag.hiv:
                            suitable_agent_choices.append(ag)

>>>>>>> 5df7f3c6
                    if (
                        suitable_agent_choices
                    ):  # if there are agents who meet eligibility criteria,
                        # select one randomly
                        chosen_agent = utils.safe_random_choice(
                            suitable_agent_choices, self.run_random
                        )
                        chosen_agent.pca = True
                        chosen_agent.pca_suitable = True
                        chosen_agent.prep_awareness = True  # make aware
                        chosen_agent.intervention_ever = True
                    else:  # if no suitable agents, mark a non-suitable agent
                        chosen_agent = utils.safe_random_choice(
                            list(comp.nodes), self.run_random
                        )
                        chosen_agent.pca = True

        print(("Total agents in trial: ", total_nodes))

    def agents_interact(self, rel: Relationship):
        """
        :Purpose:
            Let PWID agent interact with a partner.
            Update PWID agents:
                1 - determine transition type
                2 - Injection rules
                3 - Sex rules
                4 - HIV transmission

        :Input:

            rel : Relationship

            rand_gen : random number generator

        Output:
            boolean : whether interaction happened
        """
        interaction_types = self.params.classes.bond_types[rel.bond_type].acts_allowed
        # If either agent is incarcerated, skip their interaction
        if rel.agent1.incar or rel.agent2.incar:
            return False

        # Agent 1 is HIV+, Agent 2 is not, Agent 2 is succept
        if rel.agent1.hiv and not rel.agent2.hiv:
            agent = rel.agent1
            partner = rel.agent2
        # If Agent 2 is HIV and Agent 1 is not, Agent 1 is succept
        elif not rel.agent1.hiv and rel.agent2.hiv:
            agent = rel.agent2
            partner = rel.agent1
        else:  # neither agent is HIV or both are
            return False

        if "pca" in interaction_types and rel.duration < rel.total_duration:
            self.pca_interaction(rel)

        if "injection" in interaction_types:
            self.injection_transmission(agent, partner)

        if "sex" in interaction_types:
            self.sex_transmission(rel)

        return True

    def pca_interaction(self, rel: Relationship, force=False):
        """
        :Purpose:
            Simulate peer change agent interactions
            Knowledge if one agent is aware and one unaware,
            opinion if one agent swaying the other
        :Input:
            agent: Agent
            partner: Agent
            PCAtype: str, either 'Knowledge' or 'Opinion'
        :Output: -
        """

        assert (
            self.params.model.network.enable
        ), "Network must be enabled for pca interactions"

        def influence(agent, partner):
            agent_init_opinion = agent.prep_opinion
            partner_init_opinion = partner.prep_opinion
            agent_influence = nx.closeness_centrality(self.pop.graph, agent)
            partner_influence = nx.closeness_centrality(self.pop.graph, partner)

            if agent_influence > partner_influence:
                partner.prep_opinion = np.mean(
                    [agent.prep_opinion, partner.prep_opinion]
                )
            elif agent_influence < partner_influence:
                agent.prep_opinion = np.mean([agent.prep_opinion, partner.prep_opinion])

            if (
                agent_init_opinion
                < agent.location.params.prep.pca.opinion.threshold
                < agent.prep_opinion
            ):
                if self.run_random.random() < agent.location.params.prep.pca.prep.prob:
                    self.initiate_prep(agent, force=True)

            elif (
                partner_init_opinion
                < partner.location.params.prep.pca.opinion.threshold
                < partner.prep_opinion
            ):
                if (
                    self.run_random.random()
                    < partner.location.params.prep.pca.prep.prob
                ):
                    self.initiate_prep(partner, force=True)

        def knowledge_dissemination(partner):
            partner.prep_awareness = True
            if (
                partner.prep_opinion
                > partner.location.params.prep.pca.opinion.threshold
                and self.run_random.random()
                < partner.location.params.prep.pca.prep.prob
            ):
                self.initiate_prep(partner, force=True)

        def knowledge_transmission_probability():
            if rel.agent1.prep_awareness and rel.agent2.prep_awareness:
                p = self.params.prep.pca.opinion.transmission
            else:
                p = self.params.prep.pca.knowledge.transmission

            if num_acts == 1:
                p_total_transmission = p
            elif num_acts >= 1:
                p_total_transmission = 1.0 - utils.binom_0(num_acts, p)
            else:
                p_total_transmission = 0

            return p_total_transmission

        acts_prob = self.run_random.random()
        acts_bin = 0
        current_p_value = 0.0

        while acts_prob > current_p_value:
            acts_bin += 1
            current_p_value += self.params.partnership.pca.frequency[rel.bond_type][
                acts_bin
            ].prob
        min = self.params.partnership.pca.frequency[rel.bond_type][acts_bin].min
        max = self.params.partnership.pca.frequency[rel.bond_type][acts_bin].max
        if min == max:
            num_acts = min
        else:
            num_acts = self.run_random.randrange(min, max)

        if num_acts < 1 and not force:
            return
        if rel.agent1.prep_awareness and not rel.agent2.prep_awareness:
            if self.run_random.random() < knowledge_transmission_probability() or force:
                knowledge_dissemination(rel.agent2)
        elif not rel.agent1.prep_awareness and rel.agent2.prep_awareness:
            if self.run_random.random() < knowledge_transmission_probability() or force:
                knowledge_dissemination(rel.agent1)
        elif rel.agent1.prep_awareness and rel.agent2.prep_awareness or force:
            if self.run_random.random() < knowledge_transmission_probability() or force:
                influence(rel.agent1, rel.agent2)

    def injection_transmission(self, agent: Agent, partner: Agent):
        """
        :Purpose:
            Simulate random transmission of HIV between two PWID agents
            through injection.
            Agent must by HIV+ and partner not.

        :Input:
            agents : int
            partner : int
        :Output: -
        """

        assert agent.hiv
        assert not partner.hiv
        assert agent.drug_type == "Inj"
        assert partner.drug_type == "Inj"

        agent_race = agent.race
        agent_sex_type = agent.sex_type

        mean_num_acts = (
            agent.location.params.demographics[agent_race][
                agent_sex_type
            ].injection.num_acts
            * self.calibration.injection.act
        )
        share_acts = utils.poisson(mean_num_acts, self.np_random)

        if agent.ssp or partner.ssp:  # syringe services program risk
            p_unsafe_injection = self.ssp_enrolled_risk
        else:
            # If sharing, minimum of 1 share act
            if share_acts < 1:
                share_acts = 1

            p_unsafe_injection = agent.location.params.demographics[agent_race][
                agent_sex_type
            ].injection.unsafe_prob

            if agent.hiv_dx or partner.hiv_dx:  # diagnosis risk reduction
                p_unsafe_injection *= 1 - self.params.hiv.dx.risk_reduction.injection

        for n in range(share_acts):
            if self.run_random.random() > p_unsafe_injection:
                share_acts -= 1

        if share_acts >= 1.0:
            p = self.get_transmission_probability("injection", agent, partner)

            p_total_transmission: float
            if share_acts == 1:
                p_total_transmission = p
            else:
                p_total_transmission = 1.0 - utils.binom_0(share_acts, p)

            if self.run_random.random() < p_total_transmission:
                # if agent HIV+ partner becomes HIV+
                self.hiv_convert(partner)

    def sex_transmission(self, rel: Relationship):
        """
        :Purpose:
            Simulate random transmission of HIV between two agents through Sex.
            Needed for all users. Sex is not possible in case the agent and
            assigned partner have incompatible Sex behavior. Given other logic,
            only one member of the relationship (the agent) has HIV at this time.

        :Input:
            rel : Relationship

        :Output:
            none
        """

        if rel.agent1.hiv:
            agent = rel.agent1
            partner = rel.agent2
        elif rel.agent2.hiv:
            agent = rel.agent2
            partner = rel.agent1
        else:
            raise ValueError("rel must have an agent with HIV")

        # HIV status of agent and partner
        # Everything from here is only run if one of them is HIV+
        if partner.hiv:
            return

        # unprotected sex probabilities for primary partnerships
        mean_sex_acts = (
<<<<<<< HEAD
            agent.get_number_of_sex_acts(self.run_random) * self.calibration.sex.act
=======
            agent.get_number_of_sex_acts(self.np_random, self.params)
            * self.calibration.sex.act
>>>>>>> 5df7f3c6
        )
        total_sex_acts = utils.poisson(mean_sex_acts, self.np_random)

        # Get condom usage
<<<<<<< HEAD
        p_safe_sex = agent.location.params.demographics[agent.race][
            agent.sex_type
        ].safe_sex
=======
        p_safe_sex = self.demographics[agent.race][agent.sex_type].safe_sex
        # increase condom usage if diagnosed
        if agent.hiv_dx or partner.hiv_dx:
            # Calculate probability of safe sex given risk reduction
            p_unsafe_sex = (1 - p_safe_sex) * (
                1 - self.params.hiv.dx.risk_reduction.sex
            )
            p_safe_sex *= 1 - p_unsafe_sex
>>>>>>> 5df7f3c6

        # Reduction of risk acts between partners for condom usage
        unsafe_sex_acts = total_sex_acts
        for n in range(unsafe_sex_acts):
            if self.run_random.random() < p_safe_sex:
                unsafe_sex_acts -= 1

        if unsafe_sex_acts >= 1:
            # agent is HIV+
            rel.total_sex_acts += unsafe_sex_acts
            p_per_act = self.get_transmission_probability("sex", agent, partner)

            p_total_transmission: float
            if unsafe_sex_acts == 1:
                p_total_transmission = p_per_act
            else:
                p_total_transmission = 1.0 - utils.binom_0(unsafe_sex_acts, p_per_act)

            if self.run_random.random() < p_total_transmission:
                # if agent HIV+ partner becomes HIV+
                self.hiv_convert(partner)

    def get_transmission_probability(self, interaction: str, agent, partner) -> float:
        """ Decriptor
        :Purpose:
            Determines the probability of a transmission event based on
            interaction type. For sex acts, transmission probability is a
            function of the acquisition probability of the HIV- agent's sex role
            and the HIV+ agent's haart adherence, acute status, and dx risk reduction

        :Input:
            interaction : str - "injection" or "sex"

        :Output:
            probability : float
        """
        # Logic for if needle or sex type interaction
        p: float
        assert interaction in ("injection", "sex"), (
            f"Invalid interaction type {interaction}. Only sex and injection acts "
            f"supported. "
        )

        agent_sex_role = agent.sex_role
        partner_sex_role = partner.sex_role

        if interaction == "injection":
            p = self.params.partnership.injection.transmission.base
            if agent.haart:
                p *= agent.location.params.partnership.injection.transmission.haart_scaling[
                    agent.haart_adherence
                ].scale
        elif interaction == "sex":
            # get partner's sex role during acts
            if partner_sex_role == "versatile":  # versatile partner takes
                # "opposite" position of agent
                if agent_sex_role == "insertive":
                    partner_sex_role = "receptive"
                elif agent_sex_role == "receptive":
                    partner_sex_role = "insertive"
                else:
                    partner_sex_role = "versatile"  # if both versatile, can switch
                    # between receptive and insertive by act
            # get probability of sex acquisition given HIV- partner's position

            p = partner.location.params.partnership.sex.acquisition[partner.sex_type][
                partner_sex_role
            ]

            # scale based on HIV+ agent's haart status/adherence
            if agent.haart:
                p *= agent.location.params.partnership.sex.haart_scaling[
                    agent.sex_type
                ][agent.haart_adherence].prob

        # Scale if partner on PrEP
        if partner.prep:
            if partner.prep_type == "Oral":
                if partner.prep_adherence == 1:
                    p *= 1.0 - partner.location.params.prep.efficacy.adherent
                else:
                    p *= 1.0 - partner.location.params.prep.efficacy.non_adherant
            elif partner.prep_type == "Inj" and partner.prep_adherence == 1:
                p *= -1.0 * np.exp(-5.528636721 * partner.prep_load)

        # Scale if partner vaccinated
        if partner.vaccine:
            vaccine_type = partner.location.params.vaccine.type
            vaccine_time_months = (
                partner.vaccine_time / self.params.model.time.steps_per_year
            ) * 12

            if vaccine_type == "HVTN702":
                p *= np.exp(-2.88 + 0.76 * (np.log((vaccine_time_months + 0.001) * 30)))
            elif vaccine_type == "RV144":
                p *= np.exp(-2.40 + 0.76 * (np.log(vaccine_time_months)))

        # Scaling parameter for acute HIV infections
        if agent.get_acute_status(agent.location.params.hiv.acute.duration):
            p *= agent.location.params.hiv.acute.infectivity

        # Scaling parameter for positively identified HIV agents
        if agent.hiv_dx:
            p *= 1 - agent.location.params.hiv.dx.risk_reduction[interaction]

        # Tuning parameter for ART efficiency
        if agent.haart:
            p *= self.calibration.haart.transmission

        # Racial calibration parameter to attain proper race incidence disparity
        p *= partner.location.params.demographics[partner.race].hiv.transmission

        # Scaling parameter for per act transmission.
        p *= self.calibration.acquisition

        return p

    def hiv_convert(self, agent: Agent):
        """
        :Purpose:
            agent becomes HIV agent. Update all appropriate list and
            dictionaries.

        :Input:
            agent : int
        """
        if not agent.hiv:
            agent.hiv = True
            agent.hiv_time = 1
            agent.vaccine = False
            self.new_infections.add_agent(agent)
            self.pop.hiv_agents.add_agent(agent)

        if agent.prep:
            self.discontinue_prep(agent, force=True)

    def update_syringe_services(self):
        """
        :Purpose:
            Enroll PWID agents in syringe services
        """
        print(("\n\n!!!!Engaging syringe services program"))
        ssp_num_slots = 0
        ssp_agents = {agent for agent in self.pop.pwid_agents.members if agent.ssp}
        if self.features.syringe_services:
            for item in self.params.syringe_services.timeline.values():
                if item.time_start <= self.time < item.time_stop:
                    self.ssp_enrolled_risk = item.risk

                    ssp_num_slots = (item.num_slots_stop - item.num_slots_start) / (
                        item.time_stop - item.time_start
                    ) * (self.time - item.time_start) + item.num_slots_start

                    # If cap indicates all or no agents, do not change
                    # otherwise, find true number of slots through distribution
                    if 0 < ssp_num_slots < self.pop.pwid_agents.num_members():
                        ssp_num_slots = round(
                            self.run_random.betavariate(
                                ssp_num_slots,
                                self.pop.pwid_agents.num_members() - ssp_num_slots,
                            )
                            * self.pop.pwid_agents.num_members()
                        )
                    break

        target_set = utils.safe_shuffle(
            (self.pop.pwid_agents.members - ssp_agents), self.run_random
        )

        for agent in ssp_agents.copy():
            if len(ssp_agents) > ssp_num_slots:
                agent.ssp = False
                ssp_agents.remove(agent)

        if target_set:
            for agent in target_set:
                if len(ssp_agents) < ssp_num_slots:
                    agent.ssp = True
                    ssp_agents.add(agent)

        print(
            f"SSP has {ssp_num_slots} target slots with "
            f"{len(ssp_agents)} slots filled"
        )

    def become_high_risk(self, agent: Agent, duration: int = None):

        if not self.features.high_risk:
            return None

        if agent not in self.pop.high_risk_agents.members:
            self.pop.high_risk_agents.add_agent(agent)

        if not agent.high_risk_ever:
            self.new_high_risk.add_agent(agent)

        agent.high_risk = True
        agent.high_risk_ever = True

        if duration is not None:
            agent.high_risk_time = duration
        else:
            agent.high_risk_time = agent.location.params.high_risk.sex_based[
                agent.sex_type
            ].duration

    def incarcerate(self, agent: Agent):
        """
        :Purpose:
            To incarcerate an agent or update their incarceration variables

        :Input:
            agent : int
        """
        if not self.features.incar:
            return None

        hiv_bool = agent.hiv

        if hiv_bool:
            hiv_multiplier = agent.location.params.incar.hiv.multiplier
        else:
            hiv_multiplier = 1

        if agent.incar:
            agent.incar_time -= 1

            if agent.incar_time == 0:  # FREE AGENT
                self.new_incar_release.add_agent(agent)
                agent.incar = False
                if (
                    not agent.high_risk and self.features.high_risk
                ):  # If behavioral treatment on and agent HIV, ignore HR period.
                    self.become_high_risk(agent)
                    for bond in agent.location.params.high_risk.partnership_types:
                        agent.mean_num_partners[
                            bond
                        ] += agent.location.params.high_risk.partner_scale
                        agent.target_partners[bond] = utils.poisson(
                            agent.mean_num_partners[bond], self.np_random
                        )
                    self.pop.update_partnerability(agent)

                if hiv_bool:
                    if agent.haart:
                        if (
                            self.run_random.random()
                            <= agent.location.params.incar.haart.discontinue
                        ):  # 12% remain surpressed
                            agent.haart = False
                            agent.haart_adherence = 0

                        # END FORCE

        elif self.run_random.random() < (
            agent.location.params.demographics[agent.race][agent.sex_type].incar.prob
            * hiv_multiplier
            * self.calibration.incarceration
        ):
            incar_duration = agent.location.params.demographics[agent.race][
                agent.sex_type
            ].incar.duration.prob

            bin = current_p_value = 1
            p = self.run_random.random()
            while p >= current_p_value:
                current_p_value += incar_duration[bin].prob
                bin += 1

            timestay = self.run_random.randint(
                incar_duration[bin].min, incar_duration[bin].max
            )

            if hiv_bool:
                if not agent.hiv_dx:
                    if self.run_random.random() < agent.location.params.incar.hiv.dx:
                        agent.hiv_dx = True
                else:  # Then tested and HIV, check to enroll in ART
                    if (
                        self.run_random.random()
                        < agent.location.params.incar.haart.prob
                    ):
                        tmp_rnd = self.run_random.random()
                        haart_adh = agent.location.params.incar.haart.adherence
                        if tmp_rnd < haart_adh:
                            adherence = 5
                        else:
                            adherence = self.run_random.randint(1, 4)

                        # Add agent to HAART class set, update agent params
                        agent.haart = True
                        agent.haart_adherence = adherence
                        agent.haart_time = self.time

            agent.incar = True
            agent.incar_time = timestay

            # PUT PARTNERS IN HIGH RISK
            for bond in agent.location.params.high_risk.partnership_types:
                for partner in agent.partners[bond]:
                    if not partner.high_risk and self.features.high_risk:
                        if (
                            self.run_random.random()
                            < partner.location.params.high_risk.prob
                        ):
                            self.become_high_risk(partner)

                    if self.features.prep and (
                        partner.location.params.prep.target_model
                        in ("Incar", "IncarHR")
                    ):
                        # Attempt to put partner on prep if less than probability
                        if not partner.hiv and not agent.vaccine:
                            self.initiate_prep(partner)

    def diagnose_hiv(self, agent: Agent):
        """
        :Purpose:
            Test the agent for HIV. If detected, add to identified list.

        :Input:
            agent : agent_Class

        :Output:
            none
        """
        sex_type = agent.sex_type
        race_type = agent.race
        diagnosed = agent.hiv_dx
        partner_tracing = self.params.partner_tracing

        def diagnose(agent,):
            # agent's location's params used throughout as that is the agent who
            # would be interacting with the service
            agent.hiv_dx = True
            self.pop.dx_counts[agent.race][agent.sex_type] += 1
            self.new_dx.add_agent(agent)
            if (
                self.features.partner_tracing
<<<<<<< HEAD
                and agent.location.params.partner_tracing.start
                <= self.time
                < agent.location.params.partner_tracing.stop
            ):
                # For each partner, determine if found by partner testing
                for bond in agent.location.params.partner_tracing.bond_type:
                    for ptnr in agent.partners.get(bond, []):
                        if (
                            ptnr.hiv
                            and not ptnr.hiv_dx
                            and self.run_random.random()
                            < agent.location.params.partner_tracing.prob
                        ):
                            ptnr.partner_traced = True
                            ptnr.trace_time = self.time
=======
                and partner_tracing.start <= self.time < partner_tracing.stop
            ):
                # Determine if each partner is found via partner tracing
                for ptnr in agent.get_partners(partner_tracing.bond_type):
                    if (
                        not ptnr.hiv_dx
                        and self.run_random.random() < partner_tracing.prob
                    ):
                        ptnr.partner_traced = True
                        ptnr.trace_time = self.time
>>>>>>> 5df7f3c6

        if not diagnosed:
            test_prob = agent.location.params.demographics[race_type][
                sex_type
            ].hiv.dx.prob

            # Rescale based on calibration param
            test_prob *= self.calibration.test_frequency

            if self.run_random.random() < test_prob:
                diagnose(agent)
            elif (
                agent.partner_traced
<<<<<<< HEAD
                and self.run_random.random()
                < agent.location.params.partner_tracing.hiv.dx
                and self.time > agent.trace_time
            ):
                diagnose(agent)
        if (
            self.time
            >= agent.trace_time + agent.location.params.partner_tracing.trace_time
        ):
=======
                and self.run_random.random() < partner_tracing.hiv.dx
                and self.time > agent.trace_time
            ):
                diagnose(agent)
        if self.time >= agent.trace_time + partner_tracing.trace_duration:
>>>>>>> 5df7f3c6
            # agents can only be traced during a specified period after their partner is
            # diagnosed. If past this time, remove ability to trace.
            agent.partner_traced = False

    def update_haart(self, agent: Agent):
        """
        :Purpose:
            Account for HIV treatment through highly active antiretroviral therapy
            (HAART).
            HAART was implemented in 1996, hence, there is treatment only after 1996.
            HIV treatment assumes that the agent knows their HIV+ status.

        :Input:
            agent : Agent

        :Output:
            none
        """
        if not self.features.haart:
            return None

        def initiate(agent):
            haart_adh = agent.location.params.demographics[agent.race][
                agent.sex_type
            ].haart.adherence
            if self.run_random.random() < haart_adh:
                adherence = 5
            else:
                adherence = self.run_random.randint(1, 4)

            # Add agent to HAART class set, update agent params
            agent.haart = True
            agent.haart_adherence = adherence
            agent.haart_time = self.time
            self.pop.haart_counts[agent_race][agent.sex_type] += 1

        # Check valid input
        assert agent.hiv

        # Determine probability of HIV treatment
        if agent.hiv_dx:
            haart_params = agent.location.params.demographics[agent.race][
                agent.sex_type
            ].haart
            # Go on HAART
            if not agent.haart:
                if agent.location.params.hiv.haart_cap:
                    # if HAART is based on cap instead of prob, determine number of
                    # HAART agents based on % of diagnosed agents
<<<<<<< HEAD
                    if (
                        self.pop.num_haart_agents
                        < haart_params.prob * self.pop.num_dx_agents
=======
                    num_dx_agents = self.pop.dx_counts[agent_race][agent.sex_type]
                    num_haart_agents = self.pop.haart_counts[agent_race][agent.sex_type]

                    if num_haart_agents < (
                        self.demographics[agent_race][agent_so].haart.prob
                        * num_dx_agents
>>>>>>> 5df7f3c6
                    ):
                        initiate(agent)
                else:
                    if self.run_random.random() < (
                        haart_params.prob * self.calibration.haart.coverage
                    ):
                        initiate(agent)
            # Go off HAART
            elif agent.haart and self.run_random.random() < haart_params.discontinue:
                agent.haart = False
                agent.haart_adherence = 0
                agent.haart_time = 0
                self.pop.haart_counts[agent_race][agent.sex_type] -= 1

    def discontinue_prep(self, agent: Agent, force: bool = False):
        # Agent must be on PrEP to discontinue PrEP
        assert agent.prep

        # If force flag set, auto kick off prep.
        if force:
            self.pop.prep_counts[agent.race] -= 1
            agent.prep = False
            agent.prep_reason = []
            agent.prep_load = 0.0
            agent.prep_last_dose = 0
            return None

        # else if agent is on PrEP, see if they should discontinue
        if (
            self.run_random.random()
            < agent.location.params.demographics[agent.race][
                agent.sex_type
            ].prep.discontinue
            and agent.prep_type == "Oral"
        ):
            self.pop.prep_counts[agent.race] -= 1
            agent.prep = False
            agent.prep_type = ""
            agent.prep_reason = []

        if agent.prep_type == "Inj":
            agent.update_prep_load()
            # agent timed out of prep
            if not agent.prep:
                self.pop.prep_counts[agent.race] -= 1

    def advance_vaccine(self, agent: Agent, vaxType: str, burn: bool):
        """
        :Purpose:
            Progress vaccine. Agents may receive injection or progress in time
            since injection.

        :Input:
            agent: Agent

        :Output:
            none
        """
        if not self.features.vaccine:
            return None

        vaccine_params = agent.location.params.demographics[agent.race][
            agent.sex_type
        ].vaccine

        if agent.vaccine and not burn:
            agent.vaccine_time += 1
            if (
                agent.location.params.vaccine.booster
                and agent.vaccine_time == vaccine_params.booster.interval
                and self.run_random.random() < vaccine_params.booster.prob
            ):
                agent.vaccinate(vaxType)

        elif self.time == agent.location.params.vaccine.start:
            if agent.location.params.vaccine.init == burn:  # both true or both false
                if self.run_random.random() < vaccine_params.prob:
                    agent.vaccinate(vaxType)

    def initiate_prep(self, agent: Agent, force: bool = False):
        """
        :Purpose:
            Place agents onto PrEP treatment.
            PrEP treatment assumes that the agent knows their HIV+ status is negative.

        :Input:
            agent : Agent
            force : default is `False`

        :Output:
            none
        """

        def enroll_prep(self, agent: Agent):
            agent.enroll_prep(self.run_random)

            self.new_prep.add_agent(agent)
            self.pop.prep_counts[agent.race] += 1

        # agent must exist
        assert agent is not None

        # Prep only valid for agents not on prep and are HIV negative
        if agent.prep or agent.hiv:
            return

        # Determine probability of HIV treatment
        if force:
            enroll_prep(self, agent)
        else:
            if agent.location.params.prep.target_model == "Racial":
                num_prep_agents = self.pop.prep_counts[agent.race]
            else:
                num_prep_agents = sum(self.pop.prep_counts.values())

            if agent.location.params.prep.target_model in ("Incar", "IncarHR"):
                if self.run_random.random() < agent.location.params.prep.target:
                    enroll_prep(self, agent)
                return None
            elif agent.location.params.prep.target_model == "Racial":
                all_hiv_agents = self.pop.hiv_agents.members
                all_race = {a for a in self.pop.all_agents if a.race == agent.race}

                hiv_agents = len(all_hiv_agents & all_race)
                target_prep = (
                    (len(all_race) - hiv_agents)
                    * agent.location.params.demographics[agent.race][
                        agent.sex_type
                    ].prep.coverage
                )

            else:
                target_prep = int(
                    (
                        self.pop.all_agents.num_members()
                        - self.pop.hiv_agents.num_members()
                    )
                    * agent.location.params.prep.target
                )

            if agent.location.params.prep.target_model in ("Incar", "IncarHR"):
                if self.run_random.random() < agent.location.params.prep.target:
                    enroll_prep(self, agent)
            elif (
                num_prep_agents < target_prep
                and self.time >= agent.location.params.prep.start
                and agent.prep_eligible(
                    agent.location.params.prep.target_model,
                    agent.location.params.partnership.ongoing_duration,
                )
            ):
                enroll_prep(self, agent)

    def progress_to_aids(self, agent: Agent):
        """
        :Purpose:
            Model the progression of HIV agents to AIDS agents
        """
        # only valid for HIV agents
        assert agent.hiv

        p = prob.adherence_prob(agent.haart_adherence) if agent.haart else 1

<<<<<<< HEAD
            if self.run_random.random() < p * agent.location.params.hiv.aids.prob:
                agent.aids = True
=======
        if self.run_random.random() < p * self.params.hiv.aids.prob:
            agent.aids = True
>>>>>>> 5df7f3c6

    def die_and_replace(self):

        """
        :Purpose:
            Let agents die and replace the dead agent with a new agent randomly.
        """
        # die stage
        for agent in self.pop.all_agents:

            # agent incarcerated, don't evaluate for death
            if agent.incar:
                continue

            # death rate per 1 person-month
            p = (
                prob.get_death_rate(
                    agent.hiv,
                    agent.aids,
                    agent.drug_type,
                    agent.haart_adherence,
                    agent.location.params.demographics[agent.race],
                    agent.location.params.model.time.steps_per_year,
                )
                * self.calibration.mortality
            )

            if self.run_random.random() < p:
                self.deaths.append(agent)

                # End all existing relationships
                for rel in copy(agent.relationships):
                    rel.progress(force=True)
                    self.pop.remove_relationship(rel)

        # replace stage
        for agent in self.deaths:
            # Remove agent from agent class and sub-sets
            self.pop.remove_agent(agent)

<<<<<<< HEAD
            new_agent = self.pop.create_agent(
                agent.location, agent.race, agent.sex_type
            )
=======
            new_agent = self.pop.create_agent(agent.race, self.time, agent.sex_type)
>>>>>>> 5df7f3c6
            self.pop.add_agent(new_agent)<|MERGE_RESOLUTION|>--- conflicted
+++ resolved
@@ -348,7 +348,6 @@
         if not self.features.timeline_scaling:
             return None
 
-<<<<<<< HEAD
         # gather all of the param objectss to be scaled
         params_set = {self.params}
         for location in self.pop.geography.locations.values():
@@ -356,7 +355,8 @@
 
         # iterate over each param and update the values if the time is right
         for params in params_set:
-            for param, defn in params.timeline_scaling.timeline.items():
+            for defn in params.timeline_scaling.timeline.values():
+                param = defn.parameter
                 if param != "ts_default":
                     if defn.time_start == self.time:
                         print(f"timeline scaling - {param}")
@@ -364,26 +364,6 @@
                     elif defn.time_stop == self.time:
                         print(f"timeline un-scaling - {param}")
                         utils.scale_param(params, param, 1 / defn.scalar)
-=======
-        # parse the param path and scale the param
-        def scale_param(param, scalar):
-            path = param.split("|")
-            scaling_item = self.params
-            for p in path[:-1]:
-                scaling_item = scaling_item[p]
-
-            old_val = scaling_item[path[-1]]
-            print(f"timeline_scaling - {param}: {old_val} => {old_val * scalar}")
-            scaling_item[path[-1]] = old_val * scalar
-
-        for defn in self.params.timeline_scaling.timeline.values():
-            param = defn.parameter
-            if param != "ts_default":
-                if defn["time_start"] == self.time:
-                    scale_param(param, defn["scalar"])
-                elif defn["time_stop"] == self.time:
-                    scale_param(param, 1 / defn["scalar"])
->>>>>>> 5df7f3c6
 
     def update_high_risk(self, agent: Agent):
         """
@@ -448,10 +428,6 @@
         )
         for comp in components:
             total_nodes += comp.number_of_nodes()
-<<<<<<< HEAD
-
-=======
->>>>>>> 5df7f3c6
             if (
                 self.run_random.random()
                 < self.params.prep.random_trial.intervention.prob
@@ -463,7 +439,8 @@
                         if not ag.hiv and not ag.prep:
                             ag.intervention_ever = True
                             if (
-                                self.run_random.random() < self.prep.target
+                                self.run_random.random()
+                                < ag.location.params.prep.target
                                 and not ag.vaccine
                             ):
                                 self.initiate_prep(ag, force=True)
@@ -483,12 +460,7 @@
 
                     if not intervention_agent:
                         ag = ordered_centrality[0]
-<<<<<<< HEAD
-                        ag._pca = True
                 elif self.params.prep.pca.choice == "bridge":
-=======
-                elif self.prep.pca.choice == "bridge":
->>>>>>> 5df7f3c6
                     # list all edges that are bridges
                     for ag in comp.nodes:
                         ag.random_trial_enrolled = True
@@ -512,18 +484,13 @@
                         chosen_agent = list(comp.nodes)[0]
                         chosen_agent.pca = True
 
-<<<<<<< HEAD
                 elif self.params.prep.pca.choice == "random":
-                    suitable_agent_choices = [ag for ag in comp.nodes if not ag.hiv]
-=======
-                elif self.prep.pca.choice == "random":
                     suitable_agent_choices = []
                     for ag in comp.nodes:
                         ag.random_trial_enrolled = True
                         if not ag.hiv:
                             suitable_agent_choices.append(ag)
 
->>>>>>> 5df7f3c6
                     if (
                         suitable_agent_choices
                     ):  # if there are agents who meet eligibility criteria,
@@ -782,22 +749,14 @@
 
         # unprotected sex probabilities for primary partnerships
         mean_sex_acts = (
-<<<<<<< HEAD
             agent.get_number_of_sex_acts(self.run_random) * self.calibration.sex.act
-=======
-            agent.get_number_of_sex_acts(self.np_random, self.params)
-            * self.calibration.sex.act
->>>>>>> 5df7f3c6
         )
         total_sex_acts = utils.poisson(mean_sex_acts, self.np_random)
 
         # Get condom usage
-<<<<<<< HEAD
         p_safe_sex = agent.location.params.demographics[agent.race][
             agent.sex_type
         ].safe_sex
-=======
-        p_safe_sex = self.demographics[agent.race][agent.sex_type].safe_sex
         # increase condom usage if diagnosed
         if agent.hiv_dx or partner.hiv_dx:
             # Calculate probability of safe sex given risk reduction
@@ -805,7 +764,6 @@
                 1 - self.params.hiv.dx.risk_reduction.sex
             )
             p_safe_sex *= 1 - p_unsafe_sex
->>>>>>> 5df7f3c6
 
         # Reduction of risk acts between partners for condom usage
         unsafe_sex_acts = total_sex_acts
@@ -1135,7 +1093,7 @@
         sex_type = agent.sex_type
         race_type = agent.race
         diagnosed = agent.hiv_dx
-        partner_tracing = self.params.partner_tracing
+        partner_tracing = agent.location.params.partner_tracing
 
         def diagnose(agent,):
             # agent's location's params used throughout as that is the agent who
@@ -1145,23 +1103,6 @@
             self.new_dx.add_agent(agent)
             if (
                 self.features.partner_tracing
-<<<<<<< HEAD
-                and agent.location.params.partner_tracing.start
-                <= self.time
-                < agent.location.params.partner_tracing.stop
-            ):
-                # For each partner, determine if found by partner testing
-                for bond in agent.location.params.partner_tracing.bond_type:
-                    for ptnr in agent.partners.get(bond, []):
-                        if (
-                            ptnr.hiv
-                            and not ptnr.hiv_dx
-                            and self.run_random.random()
-                            < agent.location.params.partner_tracing.prob
-                        ):
-                            ptnr.partner_traced = True
-                            ptnr.trace_time = self.time
-=======
                 and partner_tracing.start <= self.time < partner_tracing.stop
             ):
                 # Determine if each partner is found via partner tracing
@@ -1172,7 +1113,6 @@
                     ):
                         ptnr.partner_traced = True
                         ptnr.trace_time = self.time
->>>>>>> 5df7f3c6
 
         if not diagnosed:
             test_prob = agent.location.params.demographics[race_type][
@@ -1186,23 +1126,11 @@
                 diagnose(agent)
             elif (
                 agent.partner_traced
-<<<<<<< HEAD
-                and self.run_random.random()
-                < agent.location.params.partner_tracing.hiv.dx
-                and self.time > agent.trace_time
-            ):
-                diagnose(agent)
-        if (
-            self.time
-            >= agent.trace_time + agent.location.params.partner_tracing.trace_time
-        ):
-=======
                 and self.run_random.random() < partner_tracing.hiv.dx
                 and self.time > agent.trace_time
             ):
                 diagnose(agent)
         if self.time >= agent.trace_time + partner_tracing.trace_duration:
->>>>>>> 5df7f3c6
             # agents can only be traced during a specified period after their partner is
             # diagnosed. If past this time, remove ability to trace.
             agent.partner_traced = False
@@ -1237,7 +1165,7 @@
             agent.haart = True
             agent.haart_adherence = adherence
             agent.haart_time = self.time
-            self.pop.haart_counts[agent_race][agent.sex_type] += 1
+            self.pop.haart_counts[agent.race][agent.sex_type] += 1
 
         # Check valid input
         assert agent.hiv
@@ -1252,18 +1180,14 @@
                 if agent.location.params.hiv.haart_cap:
                     # if HAART is based on cap instead of prob, determine number of
                     # HAART agents based on % of diagnosed agents
-<<<<<<< HEAD
-                    if (
-                        self.pop.num_haart_agents
-                        < haart_params.prob * self.pop.num_dx_agents
-=======
-                    num_dx_agents = self.pop.dx_counts[agent_race][agent.sex_type]
-                    num_haart_agents = self.pop.haart_counts[agent_race][agent.sex_type]
+                    num_dx_agents = self.pop.dx_counts[agent.race][agent.sex_type]
+                    num_haart_agents = self.pop.haart_counts[agent.race][agent.sex_type]
 
                     if num_haart_agents < (
-                        self.demographics[agent_race][agent_so].haart.prob
+                        agent.location.params.demographics[agent.race][
+                            agent.sex_type
+                        ].haart.prob
                         * num_dx_agents
->>>>>>> 5df7f3c6
                     ):
                         initiate(agent)
                 else:
@@ -1276,7 +1200,7 @@
                 agent.haart = False
                 agent.haart_adherence = 0
                 agent.haart_time = 0
-                self.pop.haart_counts[agent_race][agent.sex_type] -= 1
+                self.pop.haart_counts[agent.race][agent.sex_type] -= 1
 
     def discontinue_prep(self, agent: Agent, force: bool = False):
         # Agent must be on PrEP to discontinue PrEP
@@ -1427,13 +1351,8 @@
 
         p = prob.adherence_prob(agent.haart_adherence) if agent.haart else 1
 
-<<<<<<< HEAD
-            if self.run_random.random() < p * agent.location.params.hiv.aids.prob:
-                agent.aids = True
-=======
-        if self.run_random.random() < p * self.params.hiv.aids.prob:
+        if self.run_random.random() < p * agent.location.params.hiv.aids.prob:
             agent.aids = True
->>>>>>> 5df7f3c6
 
     def die_and_replace(self):
 
@@ -1474,11 +1393,7 @@
             # Remove agent from agent class and sub-sets
             self.pop.remove_agent(agent)
 
-<<<<<<< HEAD
             new_agent = self.pop.create_agent(
-                agent.location, agent.race, agent.sex_type
+                agent.location, agent.race, self.time, agent.sex_type
             )
-=======
-            new_agent = self.pop.create_agent(agent.race, self.time, agent.sex_type)
->>>>>>> 5df7f3c6
             self.pop.add_agent(new_agent)
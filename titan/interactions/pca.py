--- conflicted
+++ resolved
@@ -1,36 +1,15 @@
 from . import base_interaction
 from .. import model
 from .. import agent
+from .. import utils
 
 
 class PCA(base_interaction.BaseInteraction):
 
     name = "pca"
 
-<<<<<<< HEAD
     @classmethod
     def get_num_acts(cls, model: "model.TITAN", rel: "agent.Relationship") -> int:
-=======
-    @staticmethod
-    def interact(model: "model.HIVModel", rel: "agent.Relationship") -> bool:
-        """
-        Simulate peer change agent interactions. Knowledge if one agent is aware and one unaware,
-            opinion if one agent swaying the other.
-
-        args:
-            model: The running model
-            rel: The relationship PCA is happening in
-
-        returns:
-            whether the agents interacted
-        """
-        if not model.params.features.pca or model.time < model.params.pca.start_time:
-            return False
-        assert (
-            model.params.model.network.enable
-        ), "Network must be enabled for pca interactions"
-
->>>>>>> ad521c6d
         params = model.params.partnership.pca.frequency[rel.bond_type]
 
         if params.type == "bins":

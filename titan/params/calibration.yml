--- conflicted
+++ resolved
@@ -47,7 +47,6 @@
       type: int
       description: How many failed attempts an agent can have at partnering in a given round before removing them from the eligible pool
       min: 0
-<<<<<<< HEAD
   haart:
     transmission:
       default: 1.0
@@ -59,7 +58,6 @@
       description: Scaling factor for enrollment on ART probability
       type: float
       min: 0.0
-=======
   network:
     trim:
       prob:
@@ -67,5 +65,4 @@
         description: Probability an agent's relationships will be trimmed if using max_k_comp_size for network initialization
         type: float
         min: 0
-        max: 1
->>>>>>> 45b0a4a9
+        max: 1
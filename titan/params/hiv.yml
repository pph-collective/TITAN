--- conflicted
+++ resolved
@@ -53,14 +53,9 @@
     min: 2
   haart_cap:
     default: false
-<<<<<<< HEAD
-    description: Whether "prob" defined in demographics.race.so.haart is a percent of diagnosed, HIV+ agents instead of a per-time-step probability for HAART coverage
+    description: Whether "prob" defined in demographics.race.sex_type.haart is a percent of diagnosed, HIV+ agents instead of a per-time-step probability for HAART coverage
     type: boolean
   start:
     default: 0
     description: "What timestep to start agent interactions/hiv transmission"
-    type: int
-=======
-    description: Whether "prob" defined in demographics.race.sex_type.haart is a percent of diagnosed, HIV+ agents instead of a per-time-step probability for HAART coverage
-    type: boolean
->>>>>>> f46dbd08
+    type: int
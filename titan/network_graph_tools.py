--- conflicted
+++ resolved
@@ -95,14 +95,9 @@
                     print("TOO BIG", comp, comp.number_of_nodes())
                     trimComponent(comp, params.maxComponentSize)
                 elif (
-<<<<<<< HEAD
-                    comp.number_of_nodes() < params.minComponentSize
-                ):  # TO_REVIEW what should happen if it's too small?
-=======
                     params.calcComponentStats
                     and comp.number_of_nodes() < params.minComponentSize
-                ):
->>>>>>> d0e76fc2
+                ): # TO_REVIEW what should happen if it's too small?
                     print("TOO SMALL", comp, comp.number_of_nodes())
             print("Total agents in graph: ", self.G.number_of_nodes())
         else:

--- conflicted
+++ resolved
@@ -12,17 +12,8 @@
 import matplotlib.patches as patches  # type: ignore
 from typing import Sequence, List, Dict, Optional
 
-<<<<<<< HEAD
-try:
-    from .HIVABM_Population import PopulationClass
-except ImportError:
-    raise ImportError("Can't import PopulationClass")
-
-from titan import params
-=======
 from .HIVABM_Population import PopulationClass
 from . import params  # type: ignore
->>>>>>> 1faea0c2
 from .agent import Agent_set
 
 

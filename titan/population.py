--- conflicted
+++ resolved
@@ -112,20 +112,12 @@
 
     def create_agent(
         self,
-<<<<<<< HEAD
         loc: "location.Location",
         race: str,
         time: int,
         sex_type: Optional[str] = None,
+        drug_type: Optional[str] = None,
     ) -> "ag.Agent":
-=======
-        location: Location,
-        race: str,
-        time: int,
-        sex_type: Optional[str] = None,
-        drug_type: Optional[str] = None,
-    ) -> Agent:
->>>>>>> 48591b11
         """
         Create a new agent with randomly assigned attributes according to population
         demographcis [params.demographics]
@@ -149,20 +141,13 @@
             raise ValueError("Agent must have sex type")
 
         # Determine drugtype
-<<<<<<< HEAD
-        drug_type = utils.safe_random_choice(
-            loc.drug_weights[race][sex_type]["values"],
-            self.pop_random,
-            weights=loc.drug_weights[race][sex_type]["weights"],
-        )
-=======
         if drug_type is None:
             drug_type = utils.safe_random_choice(
-                location.drug_weights[race][sex_type]["values"],
+                loc.drug_weights[race][sex_type]["values"],
                 self.pop_random,
-                weights=location.drug_weights[race][sex_type]["weights"],
-            )
->>>>>>> 48591b11
+                weights=loc.drug_weights[race][sex_type]["weights"],
+            )
+
         if drug_type is None:
             raise ValueError("Agent must have drug type")
 

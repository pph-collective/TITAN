#!/usr/bin/env python
# encoding: utf-8

import random
from collections import deque
from copy import copy, deepcopy
from math import ceil
from typing import Dict, Set, Optional

import numpy as np  # type: ignore
import networkx as nx  # type: ignore
import nanoid  # type: ignore

from .parse_params import ObjMap
from .agent import AgentSet, Agent, Relationship
from .location import Location, Geography
from .partnering import select_partner, get_partnership_duration, get_mean_rel_duration
from . import utils


class Population:
    """
    :Purpose:
        This class constructs and represents the model population

    :Input:

        params : ObjMap
            Model parameters

    """

    def __init__(self, params: ObjMap, id: Optional[str] = None):
        """
        :Purpose:
            Initialize Population object.
        """
        if id is None:
            self.id = nanoid.generate(size=8)
        else:
            self.id = id

        self.pop_seed = utils.get_check_rand_int(params.model.seed.ppl)

        # Init RNG for population creation to pop_seed
        self.pop_random = random.Random(self.pop_seed)
        self.np_random = np.random.RandomState(self.pop_seed)

        self.enable_graph = params.model.network.enable

        if self.enable_graph:
            self.graph = nx.Graph()
        else:
            self.graph = None

        self.params = params
        # pre-fetch param sub-sets for performance
        self.features = params.features

        # set up the population's locations and edges
        self.geography = Geography(params)

        # All agent set list
        self.all_agents = AgentSet("AllAgents")

        # HIV status agent sets
        self.hiv_agents = AgentSet("HIV", parent=self.all_agents)

        # High risk agent sets
        self.high_risk_agents = AgentSet("HRisk", parent=self.all_agents)

        # pwid agents (performance for partnering)
        self.pwid_agents = AgentSet("PWID", parent=self.all_agents)

        # agents who can take on a partner
        self.partnerable_agents: Dict[str, Set[Agent]] = {}
        for bond_type in self.params.classes.bond_types.keys():
            self.partnerable_agents[bond_type] = set()

        # who can sleep with whom
        self.sex_partners: Dict[str, Set[Agent]] = {}
        for sex_type in self.params.classes.sex_types.keys():
            self.sex_partners[sex_type] = set()

        self.relationships: Set[Relationship] = set()

        # keep track of prep agent counts by race
        self.prep_counts = {race: 0 for race in params.classes.races}

        agent_counts = {
            race: {so: 0 for so in params.classes.sex_types}
            for race in params.classes.races
        }
        self.dx_counts = deepcopy(agent_counts)
        self.haart_counts = deepcopy(agent_counts)

        # find average partnership durations
        self.mean_rel_duration: Dict[str, int] = get_mean_rel_duration(self.params)

        print("\tCreating agents")
<<<<<<< HEAD
        # for each location in the population, create agents per that location's demographics
        for location in self.geography.locations.values():
            for race in params.classes.races:
                for i in range(
                    round(
                        params.model.num_pop
                        * location.ppl
                        * location.params.demographics[race].ppl
                    )
                ):
                    agent = self.create_agent(location, race)
                    self.add_agent(agent)
=======

        init_time = -1 * self.params.model.time.burn_steps
        for race in params.classes.races:
            for i in range(round(params.model.num_pop * params.demographics[race].ppl)):
                agent = self.create_agent(race, init_time)
                self.add_agent(agent)
>>>>>>> 5df7f3c6

        if params.features.incar:
            print("\tInitializing Incarceration")
            self.initialize_incarceration()

        # initialize relationships
        print("\tCreating Relationships")
        self.update_partner_assignments()

        if self.enable_graph:
            self.trim_graph()

    def initialize_incarceration(self):

        for a in self.all_agents:
            incar_params = a.location.params.demographics[a.race][a.sex_type].incar
            jail_duration = incar_params.duration.init

            prob_incar = incar_params.init
            if self.pop_random.random() < prob_incar:
                a.incar = True
                bin = current_p_value = 0
                p = self.pop_random.random()

                while p > current_p_value:
                    bin += 1
                    current_p_value += jail_duration[bin].prob

                a.incar_time = self.pop_random.randrange(
                    jail_duration[bin].min, jail_duration[bin].max
                )

<<<<<<< HEAD
    def create_agent(
        self, location: Location, race: str, sex_type: Optional[str] = None
    ) -> Agent:
=======
    def create_agent(self, race: str, time: int, sex_type="NULL") -> Agent:
>>>>>>> 5df7f3c6
        """
        :Purpose:
            Return a new agent according to population characteristics
        :Input:
            location : Location
            race : string
            sex_type : default "NULL"
        :Output:
             agent : Agent
        """
        if sex_type is None:
            sex_type = utils.safe_random_choice(
                location.pop_weights[race]["values"],
                self.pop_random,
                weights=location.pop_weights[race]["weights"],
            )
        if sex_type is None:
            raise ValueError("Agent must have sex type")

        # Determine drugtype
        drug_type = utils.safe_random_choice(
            location.drug_weights[race][sex_type]["values"],
            self.pop_random,
            weights=location.drug_weights[race][sex_type]["weights"],
        )
        if drug_type is None:
            raise ValueError("Agent must have drug type")

        age, age_bin = self.get_age(location, race)

        agent = Agent(sex_type, age, race, drug_type, location)
        agent.age_bin = age_bin
        sex_role = utils.safe_random_choice(
            location.role_weights[race][sex_type]["values"],
            self.pop_random,
            weights=location.role_weights[race][sex_type]["weights"],
        )
        if sex_role is None:
            raise ValueError("Agent must have sex role")
        else:
            agent.sex_role = sex_role

        if self.features.msmw and sex_type == "HM":
            if self.pop_random.random() < location.params.msmw.prob:
                agent.msmw = True

<<<<<<< HEAD
        if drug_type == "Inj":
            agent_params = location.params.demographics[race]["PWID"]
        else:
            agent_params = location.params.demographics[race][sex_type]
=======
        agent_params = self.demographics[race][agent.population]
>>>>>>> 5df7f3c6

        # HIV
        if (
            self.pop_random.random() < agent_params.hiv.init
            and time >= self.params.hiv.init
        ):
            agent.hiv = True

            if self.pop_random.random() < agent_params.aids.init:
                agent.aids = True

            if self.pop_random.random() < agent_params.hiv.dx.init:
                agent.hiv_dx = True

                self.dx_counts[agent.race][agent.sex_type] += 1

                if self.pop_random.random() < agent_params.haart.init:
                    agent.haart = True

                    self.haart_counts[agent.race][agent.sex_type] += 1

                    haart_adh = location.params.demographics[race][
                        sex_type
                    ].haart.adherence
                    if self.pop_random.random() < haart_adh:
                        adherence = 5
                    else:
                        adherence = self.pop_random.randint(1, 4)

                    agent.haart_adherence = adherence
                    agent.haart_time = 0

            # if HIV, how long has the agent had it? Random sample
            agent.hiv_time = self.pop_random.randint(
                1, location.params.hiv.max_init_time
            )

<<<<<<< HEAD
        elif self.features.prep:
            if (
                location.params.prep.start == 0
                and self.pop_random.random() < location.params.prep.target
            ):
                agent.enroll_prep(self.pop_random)
=======
        elif self.features.prep and agent.prep_eligible(
            self.prep.target_model, self.params.partnership.ongoing_duration
        ):
            if time >= self.prep.start and self.pop_random.random() < self.prep.target:
                agent.enroll_prep(self.params, self.pop_random)
>>>>>>> 5df7f3c6

        # Check if agent is HR as baseline.
        if (
            self.features.high_risk
            and self.pop_random.random()
            < location.params.demographics[race][sex_type].high_risk.init
        ):
            agent.high_risk = True
            agent.high_risk_ever = True
            agent.high_risk_time = self.pop_random.randint(
                1, location.params.high_risk.sex_based[agent.sex_type].duration
            )

        # get agent's mean partner numbers for bond type
        def partner_distribution(dist):

            return ceil(
                utils.safe_dist(dist, self.np_random)
                * utils.safe_divide(
                    agent.location.params.calibration.sex.partner,
                    self.mean_rel_duration[bond],
                )
            )

        for bond, bond_def in location.params.classes.bond_types.items():
            agent.partners[bond] = set()
            dist_info = agent_params.num_partners[bond]
            agent.mean_num_partners[bond] = partner_distribution(dist_info)
            # so not zero if added mid-year
            agent.target_partners[bond] = agent.mean_num_partners[bond]
            if "injection" in bond_def.acts_allowed:
                assert agent.drug_type == "Inj" or agent.mean_num_partners[bond] == 0

            if agent.target_partners[bond] > 0:
                self.partnerable_agents[bond].add(agent)

        if self.features.pca:
            if self.pop_random.random() < location.params.prep.pca.awareness.init:
                agent.prep_awareness = True
            attprob = self.pop_random.random()
            pvalue = 0.0
            for bin, fields in location.params.prep.pca.attitude.items():
                pvalue += fields.prob
                if attprob < pvalue:
                    agent.prep_opinion = bin
                    break

        return agent

    def add_agent(self, agent: Agent):
        """
        :Purpose:
            Create a new agent in the population.

        :Input:
            agent : int

        """

        # Add to all agent set
        self.all_agents.add_agent(agent)

        if agent.hiv:
            self.hiv_agents.add_agent(agent)

        if agent.high_risk:
            self.high_risk_agents.add_agent(agent)

        if agent.drug_type == "Inj":
            self.pwid_agents.add_agent(agent)

        # who can sleep with this agent
        for sex_type in self.params.classes.sex_types[agent.sex_type].sleeps_with:
            self.sex_partners[sex_type].add(agent)

        if agent.prep:
            self.prep_counts[agent.race] += 1

        if self.enable_graph:
            self.graph.add_node(agent)

    def add_relationship(self, rel: Relationship):
        """
        :Purpose:
            Create a new relationship in the population.

        :Input:
            agent : int
        """
        self.relationships.add(rel)

        if self.enable_graph:
            self.graph.add_edge(rel.agent1, rel.agent2, type=rel.bond_type)

    def remove_agent(self, agent: Agent):
        """
        :Purpose:
            Remove an agent from the population.

        :Input:
            agent : int
        """
        self.all_agents.remove_agent(agent)

        for partner_type in self.sex_partners:
            if agent in self.sex_partners[partner_type]:
                self.sex_partners[partner_type].remove(agent)

        if agent.prep:
            self.prep_counts[agent.race] -= 1

        if agent.hiv_dx:
            self.dx_counts[agent.race][agent.sex_type] -= 1

            if agent.haart:
                self.haart_counts[agent.race][agent.sex_type] -= 1

        if self.enable_graph:
            self.graph.remove_node(agent)

        for bond in self.partnerable_agents.values():
            if agent in bond:
                bond.remove(agent)

    def remove_relationship(self, rel: Relationship):
        """
        :Purpose:
            Remove a relationship from the population.

        :Input:
            agent : int
        """
        self.relationships.remove(rel)

        # without this relationship, are agents partnerable again?
        self.update_partnerability(rel.agent1)
        self.update_partnerability(rel.agent2)

        if self.enable_graph:
            self.graph.remove_edge(rel.agent1, rel.agent2)

    def get_age(self, location, race: str):
        """
        :Purpose:
            Get an age of an agent, given their race

        :Input:
            race : str

        :Returns:
            age : int
            bin : int
        """
        rand = self.pop_random.random()

        bins = location.params.demographics[race].age

        for i in range(1, 6):
            if rand < bins[i].prob:
                min_age = bins[i].min
                max_age = bins[i].max
                break

        age = self.pop_random.randrange(min_age, max_age)
        return age, i

    def update_agent_partners(
        self, agent: Agent, bond_type: str, components: List
    ) -> bool:
        """
        :Purpose:
            Finds and bonds new partner. Creates relationship object for partnership,
            calcs partnership duration, and adds to networkX graph if self.enable_graph
            is set True.

        :Input:
            agent : Agent
            Agent that is seeking a new partner

        :Returns:
            noMatch : bool
            Bool if no match was found for agent (used for retries)
        """
        partnerable_agents = self.partnerable_agents[bond_type]
        if (
            self.pop_random.random()
            < self.params.partnership.network.same_component.prob
            and agent.has_partners()
        ):
            # find agent's component
            agent_component: Set[Agent] = set()
            for comp in components:
                if agent in comp:
                    agent_component = comp
                    break

            partnerable_agents = partnerable_agents & agent_component

        partner = select_partner(
            agent,
            partnerable_agents,
            self.sex_partners,
            self.pwid_agents,
            self.params,
            self.pop_random,
            bond_type,
        )
        no_match = True

        if partner:
            duration = get_partnership_duration(
                agent.location.params, self.np_random, bond_type
            )
            relationship = Relationship(agent, partner, duration, bond_type=bond_type)
            self.add_relationship(relationship)
            # can partner still partner?
            if len(partner.partners[bond_type]) > (
                partner.target_partners[bond_type]
                * self.params.calibration.partnership.buffer
            ):
                self.partnerable_agents[bond_type].remove(partner)
            no_match = False
        return no_match

    def update_partner_assignments(self, t=0):
        """
        :Purpose:
            Determines which agents will seek new partners from All_agentSet.
            Calls update_agent_partners for any agents that desire partners.

        :Input:
            None
        """
        # update agent targets annually
        if t % self.params.model.time.steps_per_year == 0:
            self.update_partner_targets()

        if self.enable_graph:
            network_components = [set(g.nodes()) for g in self.connected_components()]
        else:
            network_components = []

        # Now create partnerships until available partnerships are out
        for bond in self.params.classes.bond_types:
            eligible_agents = deque(
                [
                    a
                    for a in self.all_agents
                    if len(a.partners[bond]) < a.target_partners[bond]
                ]
            )
            attempts = {a: 0 for a in eligible_agents}

            while eligible_agents:
                agent = eligible_agents.popleft()
                if len(agent.partners[bond]) < agent.target_partners[bond]:

                    # no match
                    if self.update_agent_partners(agent, bond, network_components):
                        attempts[agent] += 1

                    # add agent back to eligible pool
                    if (
                        len(agent.partners[bond]) < agent.target_partners[bond]
                        and attempts[agent]
                        < self.params.calibration.partnership.break_point
                    ):
                        eligible_agents.append(agent)

    def update_partner_targets(self):
        for a in self.all_agents:
            for bond in self.params.classes.bond_types:
                a.target_partners[bond] = utils.poisson(
                    a.mean_num_partners[bond], self.np_random
                )
            self.update_partnerability(a)

    def update_partnerability(self, a):
        # update partnerability
        for bond in self.params.classes.bond_types.keys():
            if a in self.partnerable_agents[bond]:
                if len(a.partners[bond]) > (
                    a.target_partners[bond] * self.params.calibration.partnership.buffer
                ):
                    self.partnerable_agents[bond].remove(a)
            elif len(a.partners[bond]) < (
                a.target_partners[bond] * self.params.calibration.partnership.buffer
            ):
                self.partnerable_agents[bond].add(a)

    def trim_graph(self):
        """
        :Purpose:
            Initialize network with graph-based algorithm for relationship
            adding/pruning

        :Input:
            None
        """

        if self.params.model.network.type == "comp_size":

            def trim_component(component, max_size):
                for ag in component.nodes:
                    if (
                        self.pop_random.random()
                        < self.params.calibration.network.trim.prob
                    ):
                        for rel in copy(ag.relationships):
                            if len(ag.relationships) == 1:
                                break  # Make sure that agents stay part of the
                                # network by keeping one bond
                            rel.progress(force=True)
                            self.remove_relationship(rel)
                            component.remove_edge(rel.agent1, rel.agent2)

                # recurse on new sub-components
                sub_comps = list(
                    component.subgraph(c).copy()
                    for c in nx.connected_components(component)
                )
                for sub_comp in sub_comps:
                    if sub_comp.number_of_nodes() > max_size:
                        trim_component(component, max_size)

            components = sorted(self.connected_components(), key=len, reverse=True)
            for comp in components:
                if (
                    comp.number_of_nodes()
                    > self.params.model.network.component_size.max
                ):
                    print("TOO BIG", comp, comp.number_of_nodes())
                    trim_component(comp, self.params.model.network.component_size.max)

        print("\tTotal agents in graph: ", self.graph.number_of_nodes())

    def connected_components(self):
        """
        :Purpose:
            Return connected components in graph (if enabled)

        :Input:
            agent : int
        """
        if self.enable_graph:
            return list(
                self.graph.subgraph(c).copy()
                for c in nx.connected_components(self.graph)
            )
        else:
            raise ValueError(
                "Can't get connected_components, population doesn't have graph enabled."
            )<|MERGE_RESOLUTION|>--- conflicted
+++ resolved
@@ -5,7 +5,7 @@
 from collections import deque
 from copy import copy, deepcopy
 from math import ceil
-from typing import Dict, Set, Optional
+from typing import Dict, Set, Optional, List
 
 import numpy as np  # type: ignore
 import networkx as nx  # type: ignore
@@ -98,8 +98,8 @@
         self.mean_rel_duration: Dict[str, int] = get_mean_rel_duration(self.params)
 
         print("\tCreating agents")
-<<<<<<< HEAD
         # for each location in the population, create agents per that location's demographics
+        init_time = -1 * self.params.model.time.burn_steps
         for location in self.geography.locations.values():
             for race in params.classes.races:
                 for i in range(
@@ -109,16 +109,8 @@
                         * location.params.demographics[race].ppl
                     )
                 ):
-                    agent = self.create_agent(location, race)
+                    agent = self.create_agent(location, race, init_time)
                     self.add_agent(agent)
-=======
-
-        init_time = -1 * self.params.model.time.burn_steps
-        for race in params.classes.races:
-            for i in range(round(params.model.num_pop * params.demographics[race].ppl)):
-                agent = self.create_agent(race, init_time)
-                self.add_agent(agent)
->>>>>>> 5df7f3c6
 
         if params.features.incar:
             print("\tInitializing Incarceration")
@@ -151,13 +143,9 @@
                     jail_duration[bin].min, jail_duration[bin].max
                 )
 
-<<<<<<< HEAD
     def create_agent(
-        self, location: Location, race: str, sex_type: Optional[str] = None
+        self, location: Location, race: str, time: int, sex_type: Optional[str] = None
     ) -> Agent:
-=======
-    def create_agent(self, race: str, time: int, sex_type="NULL") -> Agent:
->>>>>>> 5df7f3c6
         """
         :Purpose:
             Return a new agent according to population characteristics
@@ -204,14 +192,7 @@
             if self.pop_random.random() < location.params.msmw.prob:
                 agent.msmw = True
 
-<<<<<<< HEAD
-        if drug_type == "Inj":
-            agent_params = location.params.demographics[race]["PWID"]
-        else:
-            agent_params = location.params.demographics[race][sex_type]
-=======
-        agent_params = self.demographics[race][agent.population]
->>>>>>> 5df7f3c6
+        agent_params = agent.location.params.demographics[race][agent.population]
 
         # HIV
         if (
@@ -249,20 +230,15 @@
                 1, location.params.hiv.max_init_time
             )
 
-<<<<<<< HEAD
-        elif self.features.prep:
+        elif self.features.prep and agent.prep_eligible(
+            location.params.prep.target_model,
+            location.params.partnership.ongoing_duration,
+        ):
             if (
-                location.params.prep.start == 0
+                time >= location.params.prep.start
                 and self.pop_random.random() < location.params.prep.target
             ):
                 agent.enroll_prep(self.pop_random)
-=======
-        elif self.features.prep and agent.prep_eligible(
-            self.prep.target_model, self.params.partnership.ongoing_duration
-        ):
-            if time >= self.prep.start and self.pop_random.random() < self.prep.target:
-                agent.enroll_prep(self.params, self.pop_random)
->>>>>>> 5df7f3c6
 
         # Check if agent is HR as baseline.
         if (

#!/usr/bin/env python
# encoding: utf-8

import random

from typing import List, Dict, Any
from scipy.stats import poisson  # type: ignore
import numpy as np  # type: ignore
from dotmap import DotMap  # type: ignore
import networkx as nx  # type: ignore

from .agent import AgentSet, Agent, Relationship
from .partnering import get_partner, get_partnership_duration
from . import utils


class Population:
    """
    :Purpose:
        This class constructs and represents the model population

    :Input:

        params : DotMap
            Model parameters

    """

    def __init__(self, params: DotMap):
        """
        :Purpose:
            Initialize Population object.
        """
        self.pop_seed = utils.get_check_rand_int(params.model.seed.ppl)

        # Init RNG for population creation to pop_seed
        self.pop_random = random.Random(self.pop_seed)
        self.np_random = np.random.RandomState(self.pop_seed)

        # this sets the global random seed for the population generation phase, during model init it gets reset at the very end
        random.seed(self.pop_seed)

        self.enable_graph = params.model.network.enable

        if self.enable_graph:
            self.graph = nx.Graph()
        else:
            self.graph = None

        self.params = params

        # build weights of population sex types by race - SARAH READ THIS
        self.pop_weights: Dict[str, Dict[str, List[Any]]] = {}
        for race in params.classes.races:
            self.pop_weights[race] = {}
            self.pop_weights[race]["values"] = []
            self.pop_weights[race]["weights"] = []
            for st in params.classes.sex_types:
                self.pop_weights[race]["values"].append(st)
                self.pop_weights[race]["weights"].append(
                    params.demographics[race][st].ppl
                )

        print("\tBuilding class sets")

        # All agent set list
        self.all_agents = AgentSet("AllAgents")

        # HIV status agent sets
        self.hiv_agents = AgentSet(
            "HIV", parent=self.all_agents, numerator=self.all_agents
        )
        self.hiv_aids_agents = AgentSet(
            "AIDS", parent=self.hiv_agents, numerator=self.hiv_agents
        )

        # Drug use agent sets
        self.drug_use_agents = AgentSet("DU", parent=self.all_agents)
        self.drug_use_noninj_agents = AgentSet(
            "NonInj", parent=self.drug_use_agents
        )  # TO_REVIEW not really used
        self.drug_use_inj_agents = AgentSet("Inj", parent=self.drug_use_agents)
        self.drug_use_none_agents = AgentSet(
            "None", parent=self.drug_use_agents
        )  # TO_REVIEW not really used

        # Treatment agent sets
        self.intervention_agents = AgentSet("Trtmt", parent=self.all_agents)
        self.intervention_dx_agents = AgentSet(
            "Testd", parent=self.intervention_agents, numerator=self.hiv_agents
        )
        self.intervention_prep_agents = AgentSet(
            "PrEP", parent=self.intervention_agents
        )
        self.intervention_prep_eligible_agents = AgentSet(
            "PrePelig", parent=self.intervention_agents
        )  # TO_REVIEW not used anywhere
        self.intervention_haart_agents = AgentSet(
            "ART", parent=self.intervention_agents, numerator=self.hiv_agents
        )

        # Sexual orientation agent sets
        self.sex_type_agents = AgentSet(
            "SO", parent=self.all_agents, numerator=self.all_agents
        )
        self.sex_type_HF_agents = AgentSet(
            "HF", parent=self.sex_type_agents, numerator=self.sex_type_agents
        )
        self.sex_type_HM_agents = AgentSet(
            "HM", parent=self.sex_type_agents, numerator=self.sex_type_agents
        )
        self.sex_type_MSM_agents = AgentSet(
            "MSM", parent=self.sex_type_agents, numerator=self.sex_type_agents
        )
        self.sex_type_MTF_agents = AgentSet(
            "MTF", parent=self.sex_type_agents, numerator=self.sex_type_agents
        )
        self.sex_type_WSW_agents = AgentSet(
            "WSW", parent=self.sex_type_agents, numerator=self.sex_type_agents
        )

        # Racial agent sets
        self.race_agents = AgentSet("Race", parent=self.all_agents)
        self.race_white_agents = AgentSet("WHITE", parent=self.race_agents)
        self.race_black_agents = AgentSet("BLACK", parent=self.race_agents)

        # Incarcerated agent sets
        self.incarcerated_agents = AgentSet("Incar", parent=self.all_agents)

        # High risk agent sets
        self.high_risk_agents = AgentSet("HRisk", parent=self.all_agents)

        self.relationships: List[Relationship] = []

        print("\tCreating agents")

        for race in params.classes.races:
            for i in range(round(params.model.num_pop * params.demographics[race].ppl)):
                agent = self.create_agent(race)
                self.add_agent(agent)

        if params.features.incar:
            self.initialize_incarceration()

        # initialize relationships
        self.update_partner_assignments()

        if self.enable_graph:
            self.initialize_graph()

    def initialize_incarceration(self):

        for a in self.all_agents.members:
            jail_duration = self.params.demographics[a.race][a.so].incar.duration.init

            prob_incar = self.params.demographics[a.race][a.so].incar.init
            if self.pop_random.random() < prob_incar:
                a.incar = True
                bin = current_p_value = 0
                p = self.pop_random.random()

                while p > current_p_value:
                    bin += 1
                    current_p_value += jail_duration[bin].prob

                a.incar_time = self.pop_random.randrange(
                    jail_duration[bin].min, jail_duration[bin].max
                )
                self.incarcerated_agents.add_agent(a)

    def create_agent(self, race: str, sex_type: str = "NULL") -> Agent:
        """
        :Purpose:
            Return a new agent according to population characteristics
        :Input:
            race : "BLACK" or "WHITE"
            sex_type : default "NULL"
        :Output:
             agent : Agent
        """
        if sex_type == "NULL":
            sex_type = self.np_random.choice(
                self.pop_weights[race]["values"], p=self.pop_weights[race]["weights"]
            )

        # Determine drugtype
        # todo: FIX THIS TO GET BACK PWID
        if self.pop_random.random() < self.params.demographics[race]["PWID"].ppl:
            drug_type = "Inj"
        else:
            drug_type = "None"

        age, age_bin = self.get_age(race)

        agent = Agent(sex_type, age, race, drug_type)
        agent.age_bin = age_bin

        if self.params.features.msmw and sex_type == "HM":
            if self.pop_random.random() < 0.06:
                agent.msmw = True

        if drug_type == "Inj":
            agent_params = self.params.demographics[race]["PWID"]
        else:
            agent_params = self.params.demographics[race][sex_type]

        # HIV
        if self.pop_random.random() < agent_params.hiv.init:
            agent.hiv = True

            if self.pop_random.random() < agent_params.aids.init:
                agent.aids = True

            if self.pop_random.random() < agent_params.hiv.dx.init:
                agent.hiv_dx = True

                if self.pop_random.random() < agent_params.haart.init:
                    agent.haart = True
                    agent.intervention_ever = True

                    haart_adh = self.params.demographics[race][sex_type].haart.adherence
                    if self.pop_random.random() < haart_adh:
                        adherence = 5
                    else:
                        adherence = self.pop_random.randint(1, 4)

                    # add to agent haart set
                    agent.haart_adherence = adherence
                    agent.haart_time = 0

            # if HIV, how long has the agent had it? Random sample
            agent.hiv_time = self.pop_random.randint(1, 42)

        else:

            if self.params.features.prep:
                if self.params.prep.start == 0:
                    prob_prep = self.params.prep.target
                else:
                    prob_prep = 0.0

                if self.pop_random.random() < prob_prep:
                    agent.prep = True
                    agent.intervention_ever = True
                    if (
                        self.pop_random.random() > self.params.prep.lai.prob
                        and "Inj" in self.params.prep.type
                    ):
                        agent.prep_type = "Inj"
                    else:
                        agent.prep_type = "Oral"

        # Check if agent is HR as baseline.
        if (
            self.params.features.high_risk
            and self.pop_random.random()
            < self.params.demographics[race][sex_type].high_risk.init
        ):
            agent.high_risk = True
            agent.high_risk_ever = True

        # Partnership demographics
        if self.params.model.population.num_partners.type == "bins":
            pn_prob = self.pop_random.random()
            current_p_value = bin = 0

            while pn_prob > current_p_value:
                current_p_value += self.params.model.population.num_partners.bins[
                    bin
                ].prob
                bin += 1
            agent.mean_num_partners = bin
        else:
            agent.mean_num_partners = poisson.rvs(
                self.params.demographics[race][sex_type].num_partners, size=1
            )

        if self.params.features.pca:
            if self.pop_random.random() < self.params.prep.pca.awareness.init:
                agent.prep_awareness = True
            attprob = self.pop_random.random()
            pvalue = 0.0
            for bin, fields in self.params.pca.attitude.items():
                pvalue += fields.prob
                if attprob < pvalue:
                    agent.prep_opinion = bin
                    break

        return agent

    def add_agent(self, agent: Agent):
        """
        :Purpose:
            Create a new agent in the population.

        :Input:
            agent : int

        """

        def add_to_subsets(target, agent, agent_param=None):
            target.add_agent(agent)
            if agent_param:
                target.subset[agent_param].add_agent(agent)

        # Add to all agent set
        self.all_agents.add_agent(agent)

        # Add to correct SO set
        add_to_subsets(self.sex_type_agents, agent, agent.so)

        # Add to correct DU set
        add_to_subsets(self.drug_use_agents, agent, agent.drug_use)

        # Add to correct racial set
        add_to_subsets(self.race_agents, agent, agent.race)

        if agent.hiv:
            add_to_subsets(self.hiv_agents, agent)
            if agent.aids:
                add_to_subsets(self.hiv_aids_agents, agent)

        # Add to correct treatment set
        if agent.intervention_ever:
            add_to_subsets(self.intervention_agents, agent)
            if agent.haart:
                add_to_subsets(self.intervention_haart_agents, agent)

        if agent.prep:
            add_to_subsets(self.intervention_prep_agents, agent)

        if agent.hiv_dx:
            add_to_subsets(self.intervention_dx_agents, agent)

        if agent.incar:
            add_to_subsets(self.incarcerated_agents, agent)

        if agent.high_risk:
            add_to_subsets(self.high_risk_agents, agent)

        if self.enable_graph:
            self.graph.add_node(agent)

    def add_relationship(self, rel: Relationship):
        """
        :Purpose:
            Create a new relationship in the population.

        :Input:
            agent : int
        """
        self.relationships.append(rel)

        if self.enable_graph:
            self.graph.add_edge(rel.agent1, rel.agent2)

    def remove_agent(self, agent: Agent):
        """
        :Purpose:
            Remove an agent from the population.

        :Input:
            agent : int
        """
        self.all_agents.remove_agent(agent)

        if self.enable_graph:
            self.graph.remove_node(agent)

    def remove_relationship(self, rel: Relationship):
        """
        :Purpose:
            Remove a relationship from the population.

        :Input:
            agent : int
        """
        self.relationships.remove(rel)

        if self.enable_graph:
            if (rel.agent1, rel.agent2) in self.graph.edges():
                self.graph.remove_edge(rel.agent1, rel.agent2)

    def get_age(self, race: str):
        rand = self.pop_random.random()

        bins = self.params.demographics[race].age

        for i in range(1, 6):
            if rand < bins[i].prob:
                min_age = bins[i].min
                max_age = bins[i].max
                break

        age = self.pop_random.randrange(min_age, max_age)
        return age, i

    # REVIEWED should these be in the network class? - max to incorporate with network/pop/model disentangling?

    def update_agent_partners(self, agent: Agent) -> bool:
        """
        :Purpose:
            Finds and bonds new partner. Creates relationship object for partnership, calcs
            partnership duration, and adds to networkX graph if self.enable_graph is set True.

        :Input:
            agent : Agent
            Agent that is seeking a new partner

        :Returns:
            noMatch : bool
            Bool if no match was found for agent (used for retries)
        """
<<<<<<< HEAD
        partner, bond_type = select_partner(
            agent, need_partners, self.params, self.pop_random
        )
=======
        partner = get_partner(agent, self.all_agents, self.params, self.pop_random)
>>>>>>> 0d84b762
        no_match = False

        def bondtype(bond_dict):
            pvalue = 0.0
            bond_probability = self.pop_random.random()
            bonded_type = "sexOnly"
            for reltype, p in bond_dict.items():
                pvalue += p
                if bond_probability < pvalue:
                    bonded_type = reltype
                    break
            return bonded_type

        if partner:
            duration = get_partnership_duration(agent, self.params, self.pop_random)

            if agent.drug_use == "Inj" and partner.drug_use == "Inj":
                bond_type = bondtype(self.params.partnership.bond.type.PWID)
            else:
                bond_type = bondtype(self.params.partnership.bond.type[agent.so])

            relationship = Relationship(agent, partner, duration, bond_type=bond_type)

            self.add_relationship(relationship)

        else:
            no_match = True

        return no_match

    def update_partner_assignments(self, t=0):
        """
        :Purpose:
            Determines which agents will seek new partners from All_agentSet.
            Calls update_agent_partners for any agents that desire partners.

        :Input:
            None
        """
        # Now create partnerships until available partnerships are out
<<<<<<< HEAD
        eligible_partners = set()
        eligible_agents = set()
        for agent in self.all_agents.members:
            if t % 12 == 0 or t == 0:
                agent.target_partners = round(
                    poisson.rvs(agent.mean_num_partners, size=1)[0]
                )
            if len(agent.partners) < agent.target_partners:
                eligible_agents.add(agent)
            if len(agent.partners) < (agent.target_partners / 1.1):
                eligible_partners.add(agent)
        for agent in eligible_agents:
            found_no_partners = 0
            while agent.target_partners > len(agent.partners):
                no_match = self.update_agent_partners(agent, eligible_partners)
                if no_match:
                    found_no_partners += 1
                else:
                    eligible_partners.remove(agent.partners[-1])
                if found_no_partners >= 5:
                    break
=======
        eligible_agents = self.all_agents
        for agent in eligible_agents:
            # add agent to network
            acquire_prob = self.params.calibration.sex.partner * (
                agent.mean_num_partners / (12.0)
            )
            if self.pop_random.random() < acquire_prob:
                self.update_agent_partners(agent)
>>>>>>> 0d84b762

    def initialize_graph(self):
        """
        :Purpose:
            Initialize network with graph-based algorithm for relationship adding/pruning

        :Input:
            None
        """

        if self.params.model.network.type == "max_k_comp_size":

            def trim_component(component, max_size):
                for ag in component.nodes:
                    if random.random() < 0.1:
                        for rel in ag.relationships:
                            if len(ag.relationships) == 1:
                                break  # Make sure that agents stay part of the network by keeping one bond
                            rel.progress(forceKill=True)
                            self.relationships.remove(rel)
                            component.remove_edge(rel.agent1, rel.agent2)

                # recurse on new sub-components
                sub_comps = list(
                    component.subgraph(c).copy()
                    for c in nx.connected_components(component)
                )
                for sub_comp in sub_comps:
                    if sub_comp.number_of_nodes > max_size:
                        trim_component(component, max_size)

            components = sorted(self.connected_components(), key=len, reverse=True)
            for comp in components:
                if (
                    comp.number_of_nodes()
                    > self.params.model.network.component_size.max
                ):
                    print("TOO BIG", comp, comp.number_of_nodes())
                    trim_component(comp, self.params.model.network.component_size.max)

        print("Total agents in graph: ", self.graph.number_of_nodes())

    def connected_components(self):
        """
        :Purpose:
            Return connected components in graph (if enabled)

        :Input:
            agent : int
        """
        if self.enable_graph:
            return list(
                self.graph.subgraph(c).copy()
                for c in nx.connected_components(self.graph)
            )
        else:
            return []<|MERGE_RESOLUTION|>--- conflicted
+++ resolved
@@ -411,13 +411,9 @@
             noMatch : bool
             Bool if no match was found for agent (used for retries)
         """
-<<<<<<< HEAD
         partner, bond_type = select_partner(
             agent, need_partners, self.params, self.pop_random
         )
-=======
-        partner = get_partner(agent, self.all_agents, self.params, self.pop_random)
->>>>>>> 0d84b762
         no_match = False
 
         def bondtype(bond_dict):
@@ -458,7 +454,6 @@
             None
         """
         # Now create partnerships until available partnerships are out
-<<<<<<< HEAD
         eligible_partners = set()
         eligible_agents = set()
         for agent in self.all_agents.members:
@@ -480,16 +475,6 @@
                     eligible_partners.remove(agent.partners[-1])
                 if found_no_partners >= 5:
                     break
-=======
-        eligible_agents = self.all_agents
-        for agent in eligible_agents:
-            # add agent to network
-            acquire_prob = self.params.calibration.sex.partner * (
-                agent.mean_num_partners / (12.0)
-            )
-            if self.pop_random.random() < acquire_prob:
-                self.update_agent_partners(agent)
->>>>>>> 0d84b762
 
     def initialize_graph(self):
         """

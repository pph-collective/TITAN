#!/usr/bin/env python
# encoding: utf-8

from random import Random

from typing import List, Dict, Any
from scipy.stats import poisson  # type: ignore
import numpy as np  # type: ignore
from dotmap import DotMap  # type: ignore

from .agent import AgentSet, Agent, Relationship
from .ABM_partnering import get_partner, get_partnership_duration
from . import probabilities as prob


class PopulationClass:
    """
    :Purpose:
        This class constructs and represents the model population

    :Input:

        n : int
            Number of agents

        r_seed : randomization seed


        params : Map containing parameters

    """

    def __init__(self, pop_seed: int, params: DotMap):
        """
        :Purpose:
            Initialize PopulationClass object.
        """
        # Init RNG for population creation to pop_seed
        self.pop_random = Random(pop_seed)
        np.random.seed(pop_seed)

        self.params = params

        # build weights of population sex types by race - SARAH READ THIS
        self.pop_weights: Dict[str, Dict[str, List[Any]]] = {}
        for race in params.classes.races:
            self.pop_weights[race] = {}
            self.pop_weights[race]["values"] = []
            self.pop_weights[race]["weights"] = []
            for st in params.classes.sex_types:
                self.pop_weights[race]["values"].append(st)
                self.pop_weights[race]["weights"].append(
                    params.demographics[race][st].ppl
                )

        print("\tBuilding class sets")

        # All agent set list
        self.All_agentSet = AgentSet("AllAgents")

        # HIV status agent sets
        self.HIV_agentSet = AgentSet(
            "HIV", parent=self.All_agentSet, numerator=self.All_agentSet
        )
        self.HIV_AIDS_agentSet = AgentSet(
            "AIDS", parent=self.HIV_agentSet, numerator=self.HIV_agentSet
        )

        # Drug use agent sets
        self.drugUse_agentSet = AgentSet("DU", parent=self.All_agentSet)
        self.DU_NonInj_agentSet = AgentSet("NonInj", parent=self.drugUse_agentSet)
        self.DU_Inj_agentSet = AgentSet("Inj", parent=self.drugUse_agentSet)
        self.DU_None_agentSet = AgentSet("None", parent=self.drugUse_agentSet)

        # Treatment agent sets
        self.treatment_agentSet = AgentSet("Trtmt", parent=self.All_agentSet)
        self.Trt_Tstd_agentSet = AgentSet(
            "Testd", parent=self.treatment_agentSet, numerator=self.HIV_agentSet
        )
        self.Trt_PrEP_agentSet = AgentSet("PrEP", parent=self.treatment_agentSet)
        self.Trt_PrEPelig_agentSet = AgentSet(
            "PrePelig", parent=self.treatment_agentSet
        )
        self.Trt_ART_agentSet = AgentSet(
            "ART", parent=self.treatment_agentSet, numerator=self.HIV_agentSet
        )

        # Sexual orientation agent sets
        self.SO_agentSet = AgentSet(
            "SO", parent=self.All_agentSet, numerator=self.All_agentSet
        )
        self.SO_HF_agentSet = AgentSet(
            "HF", parent=self.SO_agentSet, numerator=self.SO_agentSet
        )
        self.SO_HM_agentSet = AgentSet(
            "HM", parent=self.SO_agentSet, numerator=self.SO_agentSet
        )
        self.SO_MSM_agentSet = AgentSet(
            "MSM", parent=self.SO_agentSet, numerator=self.SO_agentSet
        )
        self.SO_MTF_agentSet = AgentSet(
            "MTF", parent=self.SO_agentSet, numerator=self.SO_agentSet
        )

        self.SO_WSW_agentSet = AgentSet(
            "WSW", parent=self.SO_agentSet, numerator=self.SO_agentSet
        )

        # Racial agent sets
        self.racial_agentSet = AgentSet("Race", parent=self.All_agentSet)
        self.Race_WHITE_agentSet = AgentSet("WHITE", parent=self.racial_agentSet)
        self.Race_BLACK_agentSet = AgentSet("BLACK", parent=self.racial_agentSet)

        # Incarcerated agent sets
        self.incarcerated_agentSet = AgentSet("Incar", parent=self.All_agentSet)

        # High risk agent sets
        self.highrisk_agentsSet = AgentSet("HRisk", parent=self.All_agentSet)

        self.Relationships: List[Relationship] = []

        print("\tCreating agents")

        for race in params.classes.races:
            for i in range(round(params.model.num_pop * params.demographics[race].ppl)):
                agent = self.create_agent(race)
                self.add_agent_to_pop(agent)

        self.initialize_incarceration()

    def initialize_incarceration(self):
        jail_duration = prob.jail_duration()

        for a in self.All_agentSet.members:

            prob_incar = self.params.demographics[a.race][a.so].incar.init
            if self.pop_random.random() < prob_incar:
                a.incar = True
                bin = current_p_value = 0
                p = self.pop_random.random()

                while p > current_p_value:
                    bin += 1
                    current_p_value += jail_duration[bin]["p_value"]

                self.incarcerated_agentSet.add_agent(a)

    def create_agent(self, race: str, sex_type: str = "NULL") -> Agent:
        """
        :Purpose:
            Return a new agent according to population characteristics
        :Input:
            race : "BLACK" or "WHITE"
            sex_type : default "NULL"
        :Output:
             agent : Agent
        """
        if sex_type == "NULL":
            sex_type = np.random.choice(
                self.pop_weights[race]["values"], p=self.pop_weights[race]["weights"]
            )

        # Determine drugtype
        # todo: FIX THIS TO GET BACK PWID
        if self.pop_random.random() < self.params.demographics[race]["PWID"].ppl:
            drug_type = "Inj"
        else:
            drug_type = "None"

        age, age_bin = self.get_age(race)

        agent = Agent(sex_type, age, race, drug_type)
        agent.age_bin = age_bin

        if self.params.features.msmw and sex_type == "HM":
            if self.pop_random.random() < 0.06:
                agent.msmw = True

        if drug_type == "Inj":
            agent_params = self.params.demographics[race]["PWID"]
        else:
            agent_params = self.params.demographics[race][sex_type]

        # HIV
        if self.pop_random.random() < agent_params.hiv.init:
            agent.hiv = True

            if self.pop_random.random() < agent_params.aids.init:
                agent.aids = True

            if self.pop_random.random() < agent_params.hiv.dx.init:
                agent.hiv_dx = True

                if self.pop_random.random() < agent_params.haart.init:
                    agent.haart = True
                    agent.intervention_ever = True

                    haart_adh = self.params.demographics[race][sex_type].haart.adherence
                    if self.pop_random.random() < haart_adh:
                        adherence = 5
                    else:
                        adherence = self.pop_random.randint(1, 4)

                    # add to agent haart set
                    agent.haart_adherence = adherence
                    agent.haart_time = 0

            # if HIV, how long has the agent had it? Random sample
            agent.hiv_time = self.pop_random.randint(1, 42)

        else:
<<<<<<< HEAD

            if self.params.features.prep:
                if self.params.prep.start == 0:
                    prob_prep = self.params.prep.target
=======
            if params.flag_PrEP:
                if params.PrEP_startT == -1:
                    prob_PrEP = params.PrEP_Target
>>>>>>> 818fefd7
                else:
                    prob_prep = 0.0

<<<<<<< HEAD
                if self.pop_random.random() < prob_prep:
                    agent.prep = True
                    agent.intervention_ever = True
=======
                if self.popRandom.random() < prob_PrEP:
                    newAgent._PrEP_bool = True
                    newAgent._treatment_bool = True
                    if (
                        self.popRandom.random() > params.LAI_chance
                        and "Inj" in params.PrEP_type
                    ):
                        newAgent.PrEP_type = "Inj"
                    else:
                        newAgent.PrEP_type = "Oral"
>>>>>>> 818fefd7

        # Check if agent is HR as baseline.
        if (
            self.pop_random.random()
            < self.params.demographics[race][sex_type].high_risk.init
        ):
            agent.high_risk = True
            agent.high_risk_ever = True

        # Partnership demographics
        if self.params.model.population.num_partners.type == "bins":
            agent.neam_num_partners = prob.get_mean_num_partners(
                drug_type, self.pop_random
            )
        elif params.mean_partner_type == "bins":
            assert (
                sum(params.partnerNumber.values()) >= 1
            ), "Bin probabilities must add up to 1!"
            pn_prob = self.popRandom.random()
            current_p_value = ptnBin = 0

            while pn_prob > current_p_value:
                current_p_value += params.partnerNumber[ptnBin]
                ptnBin += 1
            newAgent._mean_num_partners = ptnBin
        else:
            agent.neam_num_partners = poisson.rvs(
                self.params.demographics[race][sex_type].num_partners, size=1
            )

<<<<<<< HEAD
        return agent
=======
        if params.flag_PCA:
            if self.popRandom.random() < params.starting_awareness:
                newAgent.awareness = True
            attprob = self.popRandom.random()
            pvalue = 0.0
            for bin, probability in params.attitude.items():
                pvalue += probability
                if attprob < pvalue:
                    newAgent.opinion = bin
                    break

        return newAgent
>>>>>>> 818fefd7

    def add_agent_to_pop(self, agent: Agent):
        """
        :Purpose:
            Creat a new agent in the population.
                Each agent is a key to an associated dictionary which stores the internal
                characteristics in form of an additinoal dictionary of the form
                ``characteristic:value``.

        :Input:
            agent : int

            Deliminator : str currently race

        """

        def add_to_subsets(target, agent, agent_param=None):
            target.add_agent(agent)
            if agent_param:
                target.subset[agent_param].add_agent(agent)

        # Add to all agent set
        self.All_agentSet.add_agent(agent)

        # Add to correct SO set
        add_to_subsets(self.SO_agentSet, agent, agent.so)

        # Add to correct DU set
        add_to_subsets(self.drugUse_agentSet, agent, agent.drug_use)

        # Add to correct racial set
        add_to_subsets(self.racial_agentSet, agent, agent.race)

        if agent.hiv:
            add_to_subsets(self.HIV_agentSet, agent)
            if agent.aids:
                add_to_subsets(self.HIV_AIDS_agentSet, agent)

        # Add to correct treatment set
<<<<<<< HEAD
        if agent.intervention_ever:
            add_to_subsets(self.treatment_agentSet, agent)
            if agent.haart:
                add_to_subsets(self.Trt_ART_agentSet, agent)
=======

        if agent._PrEP_bool:
            addToSubsets(self.Trt_PrEP_agentSet, agent)
        if agent._treatment_bool:
            addToSubsets(self.treatment_agentSet, agent)
            if agent._HAART_bool:
                addToSubsets(self.Trt_ART_agentSet, agent)
>>>>>>> 818fefd7

        if agent.prep:
            add_to_subsets(self.Trt_PrEP_agentSet, agent)

        if agent.hiv_dx:
            add_to_subsets(self.Trt_Tstd_agentSet, agent)

        if agent.incar:
            add_to_subsets(self.incarcerated_agentSet, agent)

        if agent.high_risk:
            add_to_subsets(self.highrisk_agentsSet, agent)

    def get_age(self, race: str):
<<<<<<< HEAD
        rand = self.pop_random.random()

        # REVIEWED why does AtlantaMSM use different age bins? should this all be paramable? - this will be revisited with future age things - got rid of it here, but Atlanta's setting's demograhpics.race.rage needs to be updated to match what was here

        bins = self.params.demographics[race].age

        for i in range(1, 6):
            if rand < bins[i].prob:
                min_age = bins[i].min
                max_age = bins[i].max
                break

        age = self.pop_random.randrange(min_age, max_age)
        return age, i

    # REVIEWED should these be in the network class? - max to incorporate with network/pop/model disentangling?
    def update_agent_partners(self, graph, agent: Agent, params: DotMap):
        partner = get_partner(agent, self.All_agentSet, params)
=======
        rand = self.popRandom.random()

        # REVIEWED why does AtlantaMSM use different age bins? should this all be paramable? -
        # this will be revisited with future age things
        if params.setting == "AtlantaMSM":
            if rand < params.ageMatrix[race]["Prop"][1]:
                minAge = 18
                maxAge = 19
                ageBin = 1
            elif rand < params.ageMatrix[race]["Prop"][2]:
                minAge = 20
                maxAge = 24
                ageBin = 2
            elif rand < params.ageMatrix[race]["Prop"][3]:
                minAge = 25
                maxAge = 29
                ageBin = 3
            elif rand <= params.ageMatrix[race]["Prop"][4]:
                minAge = 30
                maxAge = 39
                ageBin = 4
            else:
                minAge = 15
                maxAge = 80
                ageBin = 0
        else:
            if rand < params.ageMatrix[race]["Prop"][1]:
                minAge = 15
                maxAge = 24
                ageBin = 1
            elif rand < params.ageMatrix[race]["Prop"][2]:
                minAge = 25
                maxAge = 34
                ageBin = 2
            elif rand < params.ageMatrix[race]["Prop"][3]:
                minAge = 35
                maxAge = 44
                ageBin = 3
            elif rand < params.ageMatrix[race]["Prop"][4]:
                minAge = 45
                maxAge = 54
                ageBin = 4
            else:
                minAge = 55
                maxAge = 80
                ageBin = 5

        age = self.popRandom.randrange(minAge, maxAge)
        return age, ageBin

    # REVIEWED should these be in the network class? - max to incorporate with network/pop/model disentangling?
    def update_agent_partners(self, graph, agent: Agent) -> bool:
        partner = get_partner(agent, self.All_agentSet)
        noMatch = False
        bond_type = "sexOnly"

        def bondtype(bond_dict):
            pvalue = 0.0
            bond_probability = self.popRandom.random()
            bonded_type = "sexOnly"
            for reltype, p in bond_dict.items():
                pvalue += p
                if bond_probability < pvalue:
                    bonded_type = reltype
                    break
            return bonded_type
>>>>>>> 818fefd7

        graph.add_node(agent)
        if partner:
<<<<<<< HEAD
            duration = get_partnership_duration(agent, params)
            rel = Relationship(agent, partner, duration)
            self.Relationships.append(rel)
            graph.add_edge(rel.agent1, rel.agent2)

    def update_partner_assignments(self, graph, params: DotMap):
=======
            duration = get_partnership_duration(agent)
            if params.bond_type:
                if agent._DU == "IDU" and partner._DU == "IDU":
                    bond_type = bondtype(params.bond_type_probs_IDU)
                else:
                    bond_type = bondtype(params.bond_type_probs)

            relationship = Relationship(agent, partner, duration, rel_type=bond_type)

            self.Relationships.append(relationship)
            graph.add_edge(relationship._ID1, relationship._ID2, relationship=bond_type)
        else:
            graph.add_node(agent)
            noMatch = True
        return noMatch

    def update_partner_assignments(self, partnerTurnover: float, graph):
>>>>>>> 818fefd7
        # Now create partnerships until available partnerships are out
        eligible_agents = self.All_agentSet
        for agent in eligible_agents:
            # add agent to network
            graph.add_node(agent)
            acquirePartnerProb = params.calibration.sex.partner * (
                agent.neam_num_partners / (12.0)
            )
            if self.pop_random.random() < acquirePartnerProb:
                self.update_agent_partners(graph, agent, params)<|MERGE_RESOLUTION|>--- conflicted
+++ resolved
@@ -209,35 +209,23 @@
             agent.hiv_time = self.pop_random.randint(1, 42)
 
         else:
-<<<<<<< HEAD
 
             if self.params.features.prep:
                 if self.params.prep.start == 0:
                     prob_prep = self.params.prep.target
-=======
-            if params.flag_PrEP:
-                if params.PrEP_startT == -1:
-                    prob_PrEP = params.PrEP_Target
->>>>>>> 818fefd7
                 else:
                     prob_prep = 0.0
 
-<<<<<<< HEAD
                 if self.pop_random.random() < prob_prep:
                     agent.prep = True
                     agent.intervention_ever = True
-=======
-                if self.popRandom.random() < prob_PrEP:
-                    newAgent._PrEP_bool = True
-                    newAgent._treatment_bool = True
                     if (
-                        self.popRandom.random() > params.LAI_chance
-                        and "Inj" in params.PrEP_type
+                        self.pop_random.random() > self.params.prep.lai.prob
+                        and "Inj" in self.params.prep.type
                     ):
-                        newAgent.PrEP_type = "Inj"
+                        agent.prep_type = "Inj"
                     else:
-                        newAgent.PrEP_type = "Oral"
->>>>>>> 818fefd7
+                        agent.prep_type = "Oral"
 
         # Check if agent is HR as baseline.
         if (
@@ -249,41 +237,36 @@
 
         # Partnership demographics
         if self.params.model.population.num_partners.type == "bins":
-            agent.neam_num_partners = prob.get_mean_num_partners(
+            agent.mean_num_partners = prob.get_mean_num_partners(
                 drug_type, self.pop_random
             )
-        elif params.mean_partner_type == "bins":
-            assert (
-                sum(params.partnerNumber.values()) >= 1
-            ), "Bin probabilities must add up to 1!"
-            pn_prob = self.popRandom.random()
-            current_p_value = ptnBin = 0
+        elif self.params.model.population.num_partners.type == "bins":
+            pn_prob = self.pop_random.random()
+            current_p_value = bin = 0
 
             while pn_prob > current_p_value:
-                current_p_value += params.partnerNumber[ptnBin]
-                ptnBin += 1
-            newAgent._mean_num_partners = ptnBin
-        else:
-            agent.neam_num_partners = poisson.rvs(
+                current_p_value += self.params.model.population.num_partners.bins[
+                    bin
+                ].prob
+                bin += 1
+            agent.mean_num_partners = bin
+        else:
+            agent.mean_num_partners = poisson.rvs(
                 self.params.demographics[race][sex_type].num_partners, size=1
             )
 
-<<<<<<< HEAD
+        if self.params.features.pca:
+            if self.pop_random.random() < self.params.prep.pca.awareness.starting:
+                agent.awareness = True
+            attprob = self.pop_random.random()
+            pvalue = 0.0
+            for bin, fields in self.params.pca.attitude.items():
+                pvalue += fields.prob
+                if attprob < pvalue:
+                    agent.opinion = bin
+                    break
+
         return agent
-=======
-        if params.flag_PCA:
-            if self.popRandom.random() < params.starting_awareness:
-                newAgent.awareness = True
-            attprob = self.popRandom.random()
-            pvalue = 0.0
-            for bin, probability in params.attitude.items():
-                pvalue += probability
-                if attprob < pvalue:
-                    newAgent.opinion = bin
-                    break
-
-        return newAgent
->>>>>>> 818fefd7
 
     def add_agent_to_pop(self, agent: Agent):
         """
@@ -323,20 +306,10 @@
                 add_to_subsets(self.HIV_AIDS_agentSet, agent)
 
         # Add to correct treatment set
-<<<<<<< HEAD
         if agent.intervention_ever:
             add_to_subsets(self.treatment_agentSet, agent)
             if agent.haart:
                 add_to_subsets(self.Trt_ART_agentSet, agent)
-=======
-
-        if agent._PrEP_bool:
-            addToSubsets(self.Trt_PrEP_agentSet, agent)
-        if agent._treatment_bool:
-            addToSubsets(self.treatment_agentSet, agent)
-            if agent._HAART_bool:
-                addToSubsets(self.Trt_ART_agentSet, agent)
->>>>>>> 818fefd7
 
         if agent.prep:
             add_to_subsets(self.Trt_PrEP_agentSet, agent)
@@ -351,7 +324,6 @@
             add_to_subsets(self.highrisk_agentsSet, agent)
 
     def get_age(self, race: str):
-<<<<<<< HEAD
         rand = self.pop_random.random()
 
         # REVIEWED why does AtlantaMSM use different age bins? should this all be paramable? - this will be revisited with future age things - got rid of it here, but Atlanta's setting's demograhpics.race.rage needs to be updated to match what was here
@@ -368,68 +340,14 @@
         return age, i
 
     # REVIEWED should these be in the network class? - max to incorporate with network/pop/model disentangling?
-    def update_agent_partners(self, graph, agent: Agent, params: DotMap):
-        partner = get_partner(agent, self.All_agentSet, params)
-=======
-        rand = self.popRandom.random()
-
-        # REVIEWED why does AtlantaMSM use different age bins? should this all be paramable? -
-        # this will be revisited with future age things
-        if params.setting == "AtlantaMSM":
-            if rand < params.ageMatrix[race]["Prop"][1]:
-                minAge = 18
-                maxAge = 19
-                ageBin = 1
-            elif rand < params.ageMatrix[race]["Prop"][2]:
-                minAge = 20
-                maxAge = 24
-                ageBin = 2
-            elif rand < params.ageMatrix[race]["Prop"][3]:
-                minAge = 25
-                maxAge = 29
-                ageBin = 3
-            elif rand <= params.ageMatrix[race]["Prop"][4]:
-                minAge = 30
-                maxAge = 39
-                ageBin = 4
-            else:
-                minAge = 15
-                maxAge = 80
-                ageBin = 0
-        else:
-            if rand < params.ageMatrix[race]["Prop"][1]:
-                minAge = 15
-                maxAge = 24
-                ageBin = 1
-            elif rand < params.ageMatrix[race]["Prop"][2]:
-                minAge = 25
-                maxAge = 34
-                ageBin = 2
-            elif rand < params.ageMatrix[race]["Prop"][3]:
-                minAge = 35
-                maxAge = 44
-                ageBin = 3
-            elif rand < params.ageMatrix[race]["Prop"][4]:
-                minAge = 45
-                maxAge = 54
-                ageBin = 4
-            else:
-                minAge = 55
-                maxAge = 80
-                ageBin = 5
-
-        age = self.popRandom.randrange(minAge, maxAge)
-        return age, ageBin
-
-    # REVIEWED should these be in the network class? - max to incorporate with network/pop/model disentangling?
+
     def update_agent_partners(self, graph, agent: Agent) -> bool:
-        partner = get_partner(agent, self.All_agentSet)
+        partner = get_partner(agent, self.All_agentSet, self.params)
         noMatch = False
-        bond_type = "sexOnly"
 
         def bondtype(bond_dict):
             pvalue = 0.0
-            bond_probability = self.popRandom.random()
+            bond_probability = self.pop_random.random()
             bonded_type = "sexOnly"
             for reltype, p in bond_dict.items():
                 pvalue += p
@@ -437,43 +355,35 @@
                     bonded_type = reltype
                     break
             return bonded_type
->>>>>>> 818fefd7
-
-        graph.add_node(agent)
+
         if partner:
-<<<<<<< HEAD
-            duration = get_partnership_duration(agent, params)
-            rel = Relationship(agent, partner, duration)
-            self.Relationships.append(rel)
-            graph.add_edge(rel.agent1, rel.agent2)
-
-    def update_partner_assignments(self, graph, params: DotMap):
-=======
-            duration = get_partnership_duration(agent)
-            if params.bond_type:
-                if agent._DU == "IDU" and partner._DU == "IDU":
-                    bond_type = bondtype(params.bond_type_probs_IDU)
-                else:
-                    bond_type = bondtype(params.bond_type_probs)
+            duration = get_partnership_duration(agent, self.params)
+
+            if agent.drug_use == "Inj" and partner.drug_use == "Inj":
+                bond_type = bondtype(self.params.partnership.bond.type.PWID)
+            else:
+                bond_type = bondtype(self.params.partnership.bond.type.general)
 
             relationship = Relationship(agent, partner, duration, rel_type=bond_type)
 
             self.Relationships.append(relationship)
-            graph.add_edge(relationship._ID1, relationship._ID2, relationship=bond_type)
+            graph.add_edge(
+                relationship.agent1, relationship.agent2, relationship=bond_type
+            )
         else:
             graph.add_node(agent)
             noMatch = True
+
         return noMatch
 
-    def update_partner_assignments(self, partnerTurnover: float, graph):
->>>>>>> 818fefd7
+    def update_partner_assignments(self, graph):
         # Now create partnerships until available partnerships are out
         eligible_agents = self.All_agentSet
         for agent in eligible_agents:
             # add agent to network
             graph.add_node(agent)
-            acquirePartnerProb = params.calibration.sex.partner * (
-                agent.neam_num_partners / (12.0)
+            acquirePartnerProb = self.params.calibration.sex.partner * (
+                agent.mean_num_partners / (12.0)
             )
             if self.pop_random.random() < acquirePartnerProb:
-                self.update_agent_partners(graph, agent, params)+                self.update_agent_partners(graph, agent)
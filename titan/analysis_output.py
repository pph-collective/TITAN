#!/usr/bin/env python
# encoding: utf-8

from typing import Dict, Any, List, Sequence, Optional
from .agent import AgentSet, Relationship, Agent
from copy import deepcopy
from uuid import UUID
import os

from dotmap import DotMap  # type: ignore


def get_stats(
    totalAgents: AgentSet,
    HIVAgents: AgentSet,
    IncarAgents: AgentSet,
    PrEPAgents: AgentSet,
    newPrEPAgents: AgentSet,
    NewInfections: AgentSet,
    NewDiagnosis: AgentSet,
    Relationships: List[Relationship],
    newHR: AgentSet,
    newIncarRelease: AgentSet,
    deathSet: List[Agent],
    params: DotMap,
):

    stats_template = {
        "numAgents": 0,
        "inf_HR6m": 0,
        "inf_HRever": 0,
        "inf_newInf": 0,
        "newHR": 0,
        "newHR_HIV": 0,
        "newHR_AIDS": 0,
        "newHR_tested": 0,
        "newHR_ART": 0,
        "newRelease": 0,
        "newReleaseHIV": 0,
        "numHIV": 0,
        "numTested": 0,
        "numAIDS": 0,
        "numART": 0,
        "numHR": 0,
        "newlyTested": 0,
        "deaths": 0,
        "deaths_HIV": 0,
        "incar": 0,
        "incarHIV": 0,
        "numPrEP": 0,
        "newNumPrEP": 0,
        "iduPartPrep": 0,
        "msmwPartPrep": 0,
        "testedPartPrep": 0,
        "Vaccinated": 0,
        "injectable_prep": 0,
        "oral_prep": 0,
        "prep_aware": 0,
    }

    MAIN_CAT = deepcopy(params.classes.races)
    MAIN_CAT.append("ALL")
    SUB_CAT = deepcopy(params.classes.populations)
    SUB_CAT.append("ALL")

    stats = {}
    for cat in MAIN_CAT:
        stats[cat] = {sc: dict(stats_template) for sc in SUB_CAT}

    # Incarceration metrics
    for tmpA in IncarAgents:
        stats[tmpA.race][tmpA.so]["incar"] += 1
        if tmpA.hiv:
            stats[tmpA.race][tmpA.so]["incarHIV"] += 1

    for tmpA in newIncarRelease:
        stats[tmpA.race][tmpA.so]["newRelease"] += 1
        if tmpA.hiv:
            stats[tmpA.race][tmpA.so]["newReleaseHIV"] += 1

    # Newly infected tracker statistics (with HR within 6mo and HR ever bool check)
    for tmpA in NewInfections:
        stats[tmpA.race][tmpA.so]["inf_newInf"] += 1
        if tmpA.high_risk_ever:
            stats[tmpA.race][tmpA.so]["inf_HRever"] += 1
        if tmpA.high_risk:
            stats[tmpA.race][tmpA.so]["inf_HR6m"] += 1

    # PrEP reason tracker
<<<<<<< HEAD
    for tmpA in totalAgents:
        if tmpA.prep:
            stats[tmpA.race][tmpA.so]["numPrEP"] += 1
            if "PWID" in tmpA.prep_reason:
                stats[tmpA.race][tmpA.so]["iduPartPrep"] += 1
            if "MSMW" in tmpA.prep_reason:
                stats[tmpA.race][tmpA.so]["msmwPartPrep"] += 1
            if "HIV test" in tmpA.prep_reason:
                stats[tmpA.race][tmpA.so]["testedPartPrep"] += 1
=======
    for tmpA in totalAgents.iter_agents():
        if tmpA._PrEP_bool:
            stats[tmpA._race][tmpA._SO]["numPrEP"] += 1
            if "IDU" in tmpA._PrEP_reason:
                stats[tmpA._race][tmpA._SO]["iduPartPrep"] += 1
            if "MSMW" in tmpA._PrEP_reason:
                stats[tmpA._race][tmpA._SO]["msmwPartPrep"] += 1
            if "HIV test" in tmpA._PrEP_reason:
                stats[tmpA._race][tmpA._SO]["testedPartPrep"] += 1
            if tmpA.PrEP_type == "Inj":
                stats[tmpA._race][tmpA._SO]["injectable_prep"] += 1
            elif tmpA.PrEP_type == "Oral":
                stats[tmpA._race][tmpA._SO]["oral_prep"] += 1

        if tmpA.awareness:
            stats[tmpA._race][tmpA._SO]["prep_aware"] += 1
>>>>>>> 818fefd7

    # Newly PrEP tracker statistics
    for tmpA in newPrEPAgents:
        stats[tmpA.race][tmpA.so]["newNumPrEP"] += 1

    # Newly diagnosed tracker statistics
    for tmpA in NewDiagnosis:
        stats[tmpA.race][tmpA.so]["newlyTested"] += 1

    # Newly HR agents
<<<<<<< HEAD
    for tmpA in newHR:
        stats[tmpA.race][tmpA.so]["newHR"] += 1
        if tmpA.hiv:
            stats[tmpA.race][tmpA.so]["newHR_HIV"] += 1
            if tmpA.aids:
                stats[tmpA.race][tmpA.so]["newHR_AIDS"] += 1
            if tmpA.hiv_dx:
                stats[tmpA.race][tmpA.so]["newHR_Tested"] += 1
                if tmpA.haart:
                    stats[tmpA.race][tmpA.so]["newHR_ART"] += 1
=======
    for tmpA in newHR.iter_agents():
        stats[tmpA._race][tmpA._SO]["newHR"] += 1
        if tmpA._HIV_bool:
            stats[tmpA._race][tmpA._SO]["newHR_HIV"] += 1
            if tmpA._AIDS_bool:
                stats[tmpA._race][tmpA._SO]["newHR_AIDS"] += 1
            if tmpA._tested:
                stats[tmpA._race][tmpA._SO]["newHR_tested"] += 1
                if tmpA._HAART_bool:
                    stats[tmpA._race][tmpA._SO]["newHR_ART"] += 1
>>>>>>> 818fefd7

    # Total HIV summary snapshot for timestep
    for tmpA in HIVAgents:
        stats[tmpA.race][tmpA.so]["numHIV"] += 1
        if tmpA.aids:
            stats[tmpA.race][tmpA.so]["numAIDS"] += 1
        if tmpA.hiv_dx:
            stats[tmpA.race][tmpA.so]["numTested"] += 1
        if tmpA.haart:
            stats[tmpA.race][tmpA.so]["numART"] += 1

    # PWID agent summary
    for tmpA in totalAgents.subset["DU"].subset["Inj"]:
        stats[tmpA.race]["PWID"]["numAgents"] += 1
        if tmpA.hiv:
            stats[tmpA.race]["PWID"]["numHIV"] += 1
        if tmpA.aids:
            stats[tmpA.race]["PWID"]["numAIDS"] += 1
        if tmpA.hiv_dx:
            stats[tmpA.race]["PWID"]["numTested"] += 1
        if tmpA.haart:
            stats[tmpA.race]["PWID"]["numART"] += 1

    # total number of agents
<<<<<<< HEAD
    for tmpA in totalAgents:
        stats[tmpA.race][tmpA.so]["numAgents"] += 1
=======
    for tmpA in totalAgents.iter_agents():
        stats[tmpA._race][tmpA._SO]["numAgents"] += 1
        if tmpA.vaccine_bool:
            stats[tmpA._race][tmpA._SO]["Vaccinated"] += 1
>>>>>>> 818fefd7

    for tmpA in deathSet:
        stats[tmpA.race][tmpA.so]["deaths"] += 1
        if tmpA.hiv:
            stats[tmpA.race][tmpA.so]["deaths_HIV"] += 1

    # Sum 'ALL' categories for race/SO bins
    for race in stats:
        if race != "ALL":
            for param in stats_template:
                for sc in SUB_CAT:
                    if sc in params.classes.sex_types:
                        stats[race]["ALL"][param] += stats[race][sc][param]
                for sc in SUB_CAT:
                    stats["ALL"][sc][param] += stats[race][sc][param]

    # add relationship count (only makes sense at the all level)
    stats["ALL"]["ALL"]["numRels"] = len(Relationships)

    return stats


# ================== Printer Functions =========================
# Each of the following functions takes in the time, seeds, and stats dict for that time
# and prints the appropriate stats to file


def deathReport(
    run_id: UUID,
    t: int,
    runseed: int,
    popseed: int,
    netseed: int,
    stats: Dict[str, Any],
    params: DotMap,
    outdir: str,
):
    f = open(os.path.join(outdir, "DeathReport.txt"), "a")
    sex_types = deepcopy(params.classes.sex_types)
    sex_types.append("ALL")

    # if this is a new file, write the header info
    if f.tell() == 0:
        f.write("run_id\tseed\tt")  # start header

        template = "\ttot_{st}\tHIV_{st}"
        for sex_type in sex_types:
            f.write(template.format(st=sex_type))

        f.write("\n")

    f.write("%s\t%d\t%d" % (run_id, runseed, t))  # start row

    for sex_type in sex_types:
        f.write(
            "\t%d\t%d"
            % (stats["ALL"][sex_type]["deaths"], stats["ALL"][sex_type]["deaths_HIV"])
        )

    f.write("\n")
    f.close()


def incarReport(
    run_id: UUID,
    t: int,
    runseed: int,
    popseed: int,
    netseed: int,
    stats: Dict[str, Any],
    params: DotMap,
    outdir: str,
):
    f = open(os.path.join(outdir, "IncarReport.txt"), "a")

    name_map = {
        "incar": "tot",
        "incarHIV": "HIV",
        "newRelease": "rlsd",
        "newReleaseHIV": "rlsdHIV",
    }

    MAIN_CAT = deepcopy(params.classes.races)
    MAIN_CAT.append("ALL")

    if f.tell() == 0:
        f.write("run_id\tseed\tt")  # start header

        template = "\t{mc}_{st}_{p}"
        for p in name_map.values():
            for mc in MAIN_CAT:
                for sex_type in params.classes.sex_types:
                    f.write(template.format(mc=mc, st=sex_type, p=p))

        f.write("\n")

    f.write("%s\t%d\t%d" % (run_id, runseed, t))

    for p in name_map:
        for mc in MAIN_CAT:
            for st in params.classes.sex_types:
                f.write("\t")
                f.write(str(stats[mc][st][p]))

    f.write("\n")
    f.close()


def newlyhighriskReport(
    run_id: UUID,
    t: int,
    runseed: int,
    popseed: int,
    netseed: int,
    stats: Dict[str, Any],
    params: DotMap,
    outdir: str,
):
    f = open(os.path.join(outdir, "newlyHR_Report.txt"), "a")

    # if this is a new file, write the header info
    if f.tell() == 0:
        f.write("run_id\tseed\tt")  # start header

        template = "\tnewHR_{st}\tnewHR_HIV_{st}\tnewHR_AIDS_{st}\tnewHR_Tested_{st}\tnewHR_ART_{st}"
        for sex_type in params.classes.sex_types:
            f.write(template.format(st=sex_type))

        f.write("\n")

    f.write("%s\t%d\t%d" % (run_id, runseed, t))  # start row

    for sex_type in params.classes.sex_types:
        f.write(
            "\t%d\t%d\t%d\t%d\t%d"
            % (
                stats["ALL"][sex_type]["newHR"],
                stats["ALL"][sex_type]["newHR_HIV"],
                stats["ALL"][sex_type]["newHR_AIDS"],
                stats["ALL"][sex_type]["newHR_tested"],
                stats["ALL"][sex_type]["newHR_ART"],
            )
        )

    f.write("\n")
    f.close()


def prepReport(
    run_id: UUID,
    t: int,
    runseed: int,
    popseed: int,
    netseed: int,
    stats: Dict[str, Any],
    params: DotMap,
    outdir: str,
):
    f = open(os.path.join(outdir, "PrEPReport.txt"), "a")

    # if this is a new file, write the header info
    if f.tell() == 0:
        f.write("run_id\tseed\tt\tNewEnroll\tPWIDpartner\tTestedPartner\tMSMWpartner\n")

    f.write(
        "%s\t%d\t%d\t%d\t%d\t%d\t%d\n"
        % (
            run_id,
            runseed,
            t,
            stats["ALL"]["ALL"]["newNumPrEP"],
            stats["ALL"]["ALL"]["iduPartPrep"],
            stats["ALL"]["ALL"]["testedPartPrep"],
            stats["ALL"]["ALL"]["msmwPartPrep"],
        )
    )
    f.close()


def basicReport(
    run_id: UUID,
    t: int,
    runseed: int,
    popseed: int,
    netseed: int,
    stats: Dict[str, Any],
    params: DotMap,
    outdir: str,
):
    MAIN_CAT = deepcopy(params.classes.races)
    MAIN_CAT.append("ALL")
    SUB_CAT = deepcopy(params.classes.populations)
    SUB_CAT.append("ALL")

    for agentRace in MAIN_CAT:
        for agentTypes in SUB_CAT:
            name = "basicReport_" + agentTypes + "_" + agentRace + ".txt"
            tmpReport = open(os.path.join(outdir, name), "a")

            # if this is a new file, write the header info
            if tmpReport.tell() == 0:
                tmpReport.write(
<<<<<<< HEAD
                    "run_id\trseed\tpseed\tnseed\tt\tTotal\tHIV\tAIDS\tTstd\tART\tnHR\tIncid\tHR_6mo\tHR_Ev\tNewDiag\tDeaths\tPrEP\tPWIDpart_PrEP\tMSMWpart_PrEP\ttestedPart_PrEP\n"
=======
                    "run_id\trseed\tpseed\tnseed\tt\tTotal\tHIV\tAIDS\tTstd\tART\tnHR\tIncid\tHR_6mo\tHR_Ev\tNewDiag\tDeaths\tPrEP\tIDUpart_PrEP\tMSMWpart_PrEP\ttestedPart_PrEP\tVaccinated\tLAI\tOral\tAware\n"
>>>>>>> 818fefd7
                )

            tmpReport.write(
                (
                    "{:s}\t{:d}\t{:d}\t{:d}\t{:d}\t{:d}\t{:d}\t{:d}\t{:d}\t{:d}\t{:d}\t{:d}\t{:d}\t{:d}\t{:d}\t{:d}\t{:d}\t{:d}\t{:d}\t{:d}\t{:d}\t{:d}\t{:d}\t{:d}\n".format(
                        str(run_id),
                        runseed,
                        popseed,
                        netseed,
                        t,
                        stats[agentRace][agentTypes]["numAgents"],
                        stats[agentRace][agentTypes]["numHIV"],
                        stats[agentRace][agentTypes]["numAIDS"],
                        stats[agentRace][agentTypes]["numTested"],
                        stats[agentRace][agentTypes]["numART"],
                        stats[agentRace][agentTypes]["numHR"],
                        stats[agentRace][agentTypes]["inf_newInf"],
                        stats[agentRace][agentTypes]["inf_HR6m"],
                        stats[agentRace][agentTypes]["inf_HRever"],
                        stats[agentRace][agentTypes]["newlyTested"],
                        stats[agentRace][agentTypes]["deaths"],
                        stats[agentRace][agentTypes]["numPrEP"],
                        stats[agentRace][agentTypes]["iduPartPrep"],
                        stats[agentRace][agentTypes]["msmwPartPrep"],
                        stats[agentRace][agentTypes]["testedPartPrep"],
                        stats[agentRace][agentTypes]["Vaccinated"],
                        stats[agentRace][agentTypes]["injectable_prep"],
                        stats[agentRace][agentTypes]["oral_prep"],
                        stats[agentRace][agentTypes]["prep_aware"],
                    )
                )
            )
            tmpReport.close()


# ========================== Other Print Functions =============================


def print_components(
    run_id: UUID,
    t: int,
    runseed: int,
    popseed: int,
    netseed: int,
    components,
    outdir: str,
):
    """
    Write stats describing the components (sub-graphs) in a graph to file
    """
<<<<<<< HEAD
    f = open(os.path.join(outdir, "componentReport_ALL.txt"), "a")
=======
    compFile = open("results/componentReport_ALL.txt", "a")
>>>>>>> 818fefd7

    # if this is a new file, write the header info
    if compFile.tell() == 0:
        compFile.write(
            "run_id\trunseed\tpopseed\tnetseed\tt\tcompID\ttotalN\tNhiv\tNprep\tNtrtHIV\tNprepHIV\tTrtComponent\tPCA\tOral\tLAI\tAware\n"
        )

    compID = 0
    for comp in components:
        totN = (
            nhiv
        ) = (
            ntrthiv
        ) = nprep = PrEP_ever_HIV = trtbool = injectable_prep = oral = aware = pca = 0
        for agent in comp.nodes():
            totN += 1
            if agent.hiv:
                nhiv += 1
                if agent.intervention_ever:
                    ntrthiv += 1
<<<<<<< HEAD
            elif agent.intervention_ever:
                ntrtmt += 1
                if agent.prep:
                    nprep += 1
        f.write(
            "{run_id}\t{runseed}\t{pseed}\t{nseed}\t{t}\t{compID}\t{totalN}\t{Nhiv}\t{Ntrtmt}\t{Nprep}\t{NtrtHIV}\n".format(
                run_id=run_id,
                runseed=runseed,
                pseed=popseed,
                nseed=netseed,
                t=t,
                compID=compID,
                totalN=totN,
                Nhiv=nhiv,
                Ntrtmt=ntrtmt,
                Nprep=nprep,
                NtrtHIV=ntrthiv,
            )
=======
            if agent._PrEP_bool:
                nprep += 1
                if agent.PrEP_type == "Inj":
                    injectable_prep += 1
                elif agent.PrEP_type == "Oral":
                    oral += 1
            if agent._pca:
                trtbool += 1
                if agent._pca_suitable:
                    pca += 1
            if agent.awareness:
                aware += 1

        compFile.write(
            f"{run_id}\t{runseed}\t{popseed}\t{netseed}\t{t}\t{compID}\t{totN}\t{nhiv}\t{nprep}\t{ntrthiv}"
            f"\t{PrEP_ever_HIV}\t{trtbool}\t{pca}\t{oral}\t{injectable_prep}\t{aware}\n"
>>>>>>> 818fefd7
        )

        compID += 1
    compFile.close()<|MERGE_RESOLUTION|>--- conflicted
+++ resolved
@@ -87,7 +87,6 @@
             stats[tmpA.race][tmpA.so]["inf_HR6m"] += 1
 
     # PrEP reason tracker
-<<<<<<< HEAD
     for tmpA in totalAgents:
         if tmpA.prep:
             stats[tmpA.race][tmpA.so]["numPrEP"] += 1
@@ -97,24 +96,10 @@
                 stats[tmpA.race][tmpA.so]["msmwPartPrep"] += 1
             if "HIV test" in tmpA.prep_reason:
                 stats[tmpA.race][tmpA.so]["testedPartPrep"] += 1
-=======
-    for tmpA in totalAgents.iter_agents():
-        if tmpA._PrEP_bool:
-            stats[tmpA._race][tmpA._SO]["numPrEP"] += 1
-            if "IDU" in tmpA._PrEP_reason:
-                stats[tmpA._race][tmpA._SO]["iduPartPrep"] += 1
-            if "MSMW" in tmpA._PrEP_reason:
-                stats[tmpA._race][tmpA._SO]["msmwPartPrep"] += 1
-            if "HIV test" in tmpA._PrEP_reason:
-                stats[tmpA._race][tmpA._SO]["testedPartPrep"] += 1
-            if tmpA.PrEP_type == "Inj":
-                stats[tmpA._race][tmpA._SO]["injectable_prep"] += 1
-            elif tmpA.PrEP_type == "Oral":
-                stats[tmpA._race][tmpA._SO]["oral_prep"] += 1
-
-        if tmpA.awareness:
-            stats[tmpA._race][tmpA._SO]["prep_aware"] += 1
->>>>>>> 818fefd7
+            if tmpA.prep_type == "Inj":
+                stats[tmpA.race][tmpA.so]["injectable_prep"] += 1
+            elif tmpA.prep_type == "Oral":
+                stats[tmpA.race][tmpA.so]["oral_prep"] += 1
 
     # Newly PrEP tracker statistics
     for tmpA in newPrEPAgents:
@@ -125,7 +110,6 @@
         stats[tmpA.race][tmpA.so]["newlyTested"] += 1
 
     # Newly HR agents
-<<<<<<< HEAD
     for tmpA in newHR:
         stats[tmpA.race][tmpA.so]["newHR"] += 1
         if tmpA.hiv:
@@ -133,21 +117,9 @@
             if tmpA.aids:
                 stats[tmpA.race][tmpA.so]["newHR_AIDS"] += 1
             if tmpA.hiv_dx:
-                stats[tmpA.race][tmpA.so]["newHR_Tested"] += 1
+                stats[tmpA.race][tmpA.so]["newHR_tested"] += 1
                 if tmpA.haart:
                     stats[tmpA.race][tmpA.so]["newHR_ART"] += 1
-=======
-    for tmpA in newHR.iter_agents():
-        stats[tmpA._race][tmpA._SO]["newHR"] += 1
-        if tmpA._HIV_bool:
-            stats[tmpA._race][tmpA._SO]["newHR_HIV"] += 1
-            if tmpA._AIDS_bool:
-                stats[tmpA._race][tmpA._SO]["newHR_AIDS"] += 1
-            if tmpA._tested:
-                stats[tmpA._race][tmpA._SO]["newHR_tested"] += 1
-                if tmpA._HAART_bool:
-                    stats[tmpA._race][tmpA._SO]["newHR_ART"] += 1
->>>>>>> 818fefd7
 
     # Total HIV summary snapshot for timestep
     for tmpA in HIVAgents:
@@ -172,15 +144,10 @@
             stats[tmpA.race]["PWID"]["numART"] += 1
 
     # total number of agents
-<<<<<<< HEAD
     for tmpA in totalAgents:
         stats[tmpA.race][tmpA.so]["numAgents"] += 1
-=======
-    for tmpA in totalAgents.iter_agents():
-        stats[tmpA._race][tmpA._SO]["numAgents"] += 1
-        if tmpA.vaccine_bool:
-            stats[tmpA._race][tmpA._SO]["Vaccinated"] += 1
->>>>>>> 818fefd7
+        if tmpA.vaccine:
+            stats[tmpA.race][tmpA.so]["Vaccinated"] += 1
 
     for tmpA in deathSet:
         stats[tmpA.race][tmpA.so]["deaths"] += 1
@@ -383,11 +350,7 @@
             # if this is a new file, write the header info
             if tmpReport.tell() == 0:
                 tmpReport.write(
-<<<<<<< HEAD
-                    "run_id\trseed\tpseed\tnseed\tt\tTotal\tHIV\tAIDS\tTstd\tART\tnHR\tIncid\tHR_6mo\tHR_Ev\tNewDiag\tDeaths\tPrEP\tPWIDpart_PrEP\tMSMWpart_PrEP\ttestedPart_PrEP\n"
-=======
                     "run_id\trseed\tpseed\tnseed\tt\tTotal\tHIV\tAIDS\tTstd\tART\tnHR\tIncid\tHR_6mo\tHR_Ev\tNewDiag\tDeaths\tPrEP\tIDUpart_PrEP\tMSMWpart_PrEP\ttestedPart_PrEP\tVaccinated\tLAI\tOral\tAware\n"
->>>>>>> 818fefd7
                 )
 
             tmpReport.write(
@@ -438,69 +401,43 @@
     """
     Write stats describing the components (sub-graphs) in a graph to file
     """
-<<<<<<< HEAD
     f = open(os.path.join(outdir, "componentReport_ALL.txt"), "a")
-=======
-    compFile = open("results/componentReport_ALL.txt", "a")
->>>>>>> 818fefd7
 
     # if this is a new file, write the header info
-    if compFile.tell() == 0:
-        compFile.write(
-            "run_id\trunseed\tpopseed\tnetseed\tt\tcompID\ttotalN\tNhiv\tNprep\tNtrtHIV\tNprepHIV\tTrtComponent\tPCA\tOral\tLAI\tAware\n"
+    if f.tell() == 0:
+        f.write(
+            "run_id\trunseed\tpopseed\tnetseed\tt\tcompID\ttotalN\tNhiv\tNprep\tNtrtHIV\tTrtComponent\tPCA\tOral\tLAI\tAware\n"
         )
 
-    compID = 0
+    comp_id = 0
     for comp in components:
-        totN = (
+        tot_agents = (
             nhiv
-        ) = (
-            ntrthiv
-        ) = nprep = PrEP_ever_HIV = trtbool = injectable_prep = oral = aware = pca = 0
+        ) = ntrthiv = nprep = trtbool = injectable_prep = oral = aware = pca = 0
         for agent in comp.nodes():
-            totN += 1
+            tot_agents += 1
             if agent.hiv:
                 nhiv += 1
                 if agent.intervention_ever:
                     ntrthiv += 1
-<<<<<<< HEAD
-            elif agent.intervention_ever:
-                ntrtmt += 1
-                if agent.prep:
-                    nprep += 1
-        f.write(
-            "{run_id}\t{runseed}\t{pseed}\t{nseed}\t{t}\t{compID}\t{totalN}\t{Nhiv}\t{Ntrtmt}\t{Nprep}\t{NtrtHIV}\n".format(
-                run_id=run_id,
-                runseed=runseed,
-                pseed=popseed,
-                nseed=netseed,
-                t=t,
-                compID=compID,
-                totalN=totN,
-                Nhiv=nhiv,
-                Ntrtmt=ntrtmt,
-                Nprep=nprep,
-                NtrtHIV=ntrthiv,
-            )
-=======
-            if agent._PrEP_bool:
+            if agent.prep:
                 nprep += 1
-                if agent.PrEP_type == "Inj":
+                if agent.prep_type == "Inj":
                     injectable_prep += 1
-                elif agent.PrEP_type == "Oral":
+                elif agent.prep_type == "Oral":
                     oral += 1
-            if agent._pca:
+            if agent.pca:
                 trtbool += 1
-                if agent._pca_suitable:
+                if agent.pca_suitable:
                     pca += 1
             if agent.awareness:
                 aware += 1
 
-        compFile.write(
-            f"{run_id}\t{runseed}\t{popseed}\t{netseed}\t{t}\t{compID}\t{totN}\t{nhiv}\t{nprep}\t{ntrthiv}"
-            f"\t{PrEP_ever_HIV}\t{trtbool}\t{pca}\t{oral}\t{injectable_prep}\t{aware}\n"
->>>>>>> 818fefd7
+        f.write(
+            f"{run_id}\t{runseed}\t{popseed}\t{netseed}\t{t}\t{comp_id}\t{tot_agents}\t{nhiv}\t{nprep}\t{ntrthiv}"
+            f"\t{trtbool}\t{pca}\t{oral}\t{injectable_prep}\t{aware}\n"
         )
 
-        compID += 1
-    compFile.close()+        comp_id += 1
+
+    f.close()
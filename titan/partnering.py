--- conflicted
+++ resolved
@@ -2,19 +2,6 @@
 # encoding: utf-8
 
 # Imports
-<<<<<<< HEAD
-import random
-from copy import copy
-from typing import Sequence, List, Dict, Optional, TypeVar
-
-from .parse_params import ObjMap
-from .agent import Agent, AgentSet
-from . import utils
-
-def get_partner(
-    agent: Agent, all_agents: AgentSet, params: ObjMap, rand_gen, sex_partners: Dict
-) -> Optional[Agent]:
-=======
 from typing import Set, Optional, Tuple
 
 from dotmap import DotMap  # type: ignore
@@ -26,7 +13,6 @@
 def select_partner(
     agent: Agent, need_partners: Set, params: DotMap, rand_gen
 ) -> Tuple[Optional[Agent], str]:
->>>>>>> 2069b2fa
     """
     :Purpose:
         Get partner for agent.
@@ -39,38 +25,6 @@
     :Output:
         partner: new partner
     """
-<<<<<<< HEAD
-    agent_drug_type = agent.drug_use
-    partner = None
-
-    all_agent_set = copy(all_agents.members)
-    all_agent_set.remove(agent)
-    all_agent_set -= set(agent.partners)
-
-    sex_agent_set = copy(sex_partners[agent.so])
-    sex_agent_set -= {agent}
-    sex_agent_set -= set(agent.partners)
-
-    if agent_drug_type == "Inj":
-        if rand_gen.random() < 0.8:
-            # choose from PWID agents
-            partner = get_random_pwid_partner(agent, all_agent_set, rand_gen)
-
-        # either didn't try to get PWID partner, or failed to get PWID partner
-        if partner is None:
-            get_random_sex_partner(agent, sex_agent_set, params, rand_gen)
-    elif agent_drug_type in ("None", "NonInj"):
-        if params.features.assort_mix and (
-            rand_gen.random() < params.demographics[agent.race].assort_mix.coefficient
-        ):
-            partner = get_assort_sex_partner(agent, sex_agent_set, params, rand_gen)
-
-            # try again with random sex partner is assort mix percent not 100%
-            if partner is None and params.assort_mix.coefficient <= 1.0:
-                partner = get_random_sex_partner(agent, sex_agent_set, params, rand_gen)
-        else:
-            partner = get_random_sex_partner(agent, sex_agent_set, params, rand_gen)
-=======
     partner_set = set(need_partners)
     eligible_partner_set = partner_set - set(agent.partners) - {agent}
     RandomPartner: Optional[Agent]
@@ -115,115 +69,9 @@
 
     if agent.drug_use == "Inj":
         agent_bond = bondtype(params.partnership.bonds["PWID"])
->>>>>>> 2069b2fa
     else:
         agent_bond = bondtype(params.partnership.bonds[agent.so])
 
-<<<<<<< HEAD
-    return partner
-
-
-def get_random_pwid_partner(
-    agent: Agent, all_agent_set: AgentSet, rand_gen
-) -> Optional[Agent]:
-    """
-    :Purpose:
-        Get a random partner which is sex compatible
-
-    :Input:
-        agent: Agent
-        all_agent_set: AgentSet of partners to pair with
-
-    :Output:
-        partner : Agent or None
-
-    """
-    agent_drug_type = agent.drug_use
-    assert agent_drug_type == "Inj", "Agent's drug type must be Inj"
-
-    partner = None
-
-    partner = utils.safe_random_choice(
-        [
-            p
-            for p in all_agent_set
-            if p.drug_use == "Inj"
-        ],
-        rand_gen,
-    )
-
-    return partner
-
-
-def get_assort_sex_partner(
-    agent: Agent, eligible_partners: AgentSet, params: ObjMap, rand_gen
-) -> Optional[Agent]:
-    """
-    :Purpose:
-        Get a random partner which is sex compatible and fits assortativity constraints
-
-    :Input:
-        agent: int
-        all_agent_set: AgentSet of partners to pair with
-
-    :Output:
-        partner : Agent or None
-
-    """
-
-    if params.assort_mix.type == "Race":
-        sample_pop = [
-            p
-            for p in eligible_partners
-            if p.race == agent.race
-        ]
-
-    elif params.assort_mix.type == "Client":
-        if agent.race == "WHITE":
-            sample_pop = [
-                p
-                for p in eligible_partners
-                if p.race == "WHITE"
-            ]
-        else:
-            sample_pop = [
-                p
-                for p in eligible_partners
-                if p.race == "WHITE" and p.high_risk_ever
-            ]
-
-    elif params.assort_mix.type == "high_risk":
-        sample_pop = [
-            p
-            for p in eligible_partners
-            if p.high_risk_ever
-        ]
-
-    partner = utils.safe_random_choice(sample_pop, rand_gen)
-
-    return partner
-
-
-def get_random_sex_partner(
-    agent: Agent, eligible_partners: AgentSet, params: ObjMap, rand_gen
-) -> Optional[Agent]:
-    """
-    :Purpose:
-        Get a random partner which is sex compatible
-
-    :Input:
-        agent: Agent
-        all_agent_set: list of available partners (AgentSet)
-        params: model parameters
-
-    :Output:
-        partner : Agent or None
-
-    """
-    partner = utils.safe_random_choice(eligible_partners, rand_gen)
-
-    return partner
-=======
     if "needle" in params.classes.bond_types[agent_bond].acts_allowed:
         eligible_partner_set = {
             partner for partner in eligible_partner_set if partner.drug_use == "Inj"
@@ -245,7 +93,6 @@
         random_partner = None
 
     return random_partner, agent_bond
->>>>>>> 2069b2fa
 
 @utils.memo
 def sex_possible(agent_sex_type: str, partner_sex_type: str, sex_types: ObjMap) -> bool:
@@ -263,17 +110,11 @@
     """
 
     # Check input
-<<<<<<< HEAD
     if agent_sex_type not in sex_types:
         raise ValueError("Invalid agent_sex_type! %s" % str(agent_sex_type))
     if partner_sex_type not in sex_types:
         raise ValueError("Invalid partner_sex_type! %s" % str(partner_sex_type))
-=======
-    if agent_sex_type not in params.classes.sex_types:
-        raise ValueError("Invalid agent_sex_type! {}".format(str(agent_sex_type)))
-    if partner_sex_type not in params.classes.sex_types:
-        raise ValueError("Invalid partner_sex_type! {}".format(str(partner_sex_type)))
->>>>>>> 2069b2fa
+
 
     agent_match = (
         agent_sex_type in sex_types[partner_sex_type].sleeps_with

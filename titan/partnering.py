--- conflicted
+++ resolved
@@ -11,7 +11,7 @@
 from . import utils
 
 
-def get_partner(
+def select_partner(
     agent: Agent, all_agent_set: AgentSet, params: DotMap, rand_gen
 ) -> Optional[Agent]:
     """
@@ -26,7 +26,6 @@
     :Output:
         partner: new partner
     """
-<<<<<<< HEAD
     partner_set: Set[Agent] = set(need_partners)
     eligible_partner_set = partner_set - set(agent.partners) - {agent}
     RandomPartner: Optional[Agent]
@@ -90,30 +89,6 @@
 
     if eligible_partner_set:
         random_partner = rand_gen.choice(list(eligible_partner_set))
-=======
-    agent_drug_type = agent.drug_use
-    partner = None
-
-    if agent_drug_type == "Inj":
-        if rand_gen.random() < 0.8:
-            # choose from PWID agents
-            partner = get_random_pwid_partner(agent, all_agent_set, rand_gen)
-
-        # either didn't try to get PWID partner, or failed to get PWID partner
-        if partner is None:
-            get_random_sex_partner(agent, all_agent_set, params, rand_gen)
-    elif agent_drug_type in ("None", "NonInj"):
-        if params.features.assort_mix and (
-            rand_gen.random() < params.demographics[agent.race].assort_mix.coefficient
-        ):
-            partner = get_assort_sex_partner(agent, all_agent_set, params, rand_gen)
-
-            # try again with random sex partner is assort mix percent not 100%
-            if partner is None and params.assort_mix.coefficient <= 1.0:
-                partner = get_random_sex_partner(agent, all_agent_set, params, rand_gen)
-        else:
-            partner = get_random_sex_partner(agent, all_agent_set, params, rand_gen)
->>>>>>> 0d84b762
     else:
         raise ValueError("Check method _get_partners(). Agent not caught!")
 

--- conflicted
+++ resolved
@@ -71,15 +71,9 @@
     if "sex" in acts_allowed or bond_type == "Sex":
         eligible &= sex_partners[agent.so]
 
-<<<<<<< HEAD
-    if not eligible:  # short circuit to avoid attempting to assort with no eligible
-        # partners
-        return None
-=======
     # short circuit to avoid attempting to assort with no eligible partners
     if not eligible:
         return None, agent_bond
->>>>>>> dbc9a12f
 
     if params.features.assort_mix:
         for assort_def in params.assort_mix.values():
@@ -131,10 +125,6 @@
         NumPartners : int
         Zero partners possible.
     """
-<<<<<<< HEAD
-=======
-    dur_info = params.partnership.duration
->>>>>>> dbc9a12f
 
     if params.partnership.duration[bond_type].type == "bins":
         dur_info = params.partnership.duration[bond_type].bins
